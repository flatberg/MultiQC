# MultiQC Version History

## MultiQC v1.8dev

#### New Modules:
* [**biobambam2**](https://github.com/gt1/biobambam2)
    * Added submodule for `bamsormadup` tool
    * Totally cheating - it uses Picard MarkDuplicates but with a custom search pattern and naming
<<<<<<< HEAD
* [**Seqyclean**]
	* Adds analysis for seqyclean files
=======
>>>>>>> 6859df8a
* [**mtnucratio**](https://github.com/apeltzer/MTNucRatioCalculator)
    * Added little helper tool to compute mt to nuclear ratios for NGS data.
* [**mosdepth**](https://github.com/brentp/mosdepth)
    * fast BAM/CRAM depth calculation for WGS, exome, or targeted sequencing

#### Module updates:
* **bcl2fastq**
    * Added handling of demultiplexing of more than 2 reads
* **damageprofiler**
    * Added writing metrics to data output file.
* **fastp**
    * Fix faulty column handling for the _after filtering_ Q30 rate ([#936](https://github.com/ewels/MultiQC/issues/936))
* **HiC Explorer**
    * Fixed bug where module tries to parse QC_table.txt, a new log file in hicexplorer v2.2.
* **LongRanger**
    * Added support for the LongRanger Align pipeline.
* **miRTrace**
    * Fixed bug where a sample in some plots was missed. ([#932](https://github.com/ewels/MultiQC/issues/932))
* **Picard**
    * Modified OxoGMetrics.py so that it will find files created with GATK CollectMultipleMetrics and ConvertSequencingArtifactToOxoG.
* **QoRTs**
    * Fixed bug where `--dirs` broke certain input files. ([#821](https://github.com/ewels/MultiQC/issues/821))
* **RNA-SeQC**
    * Updated broken URL link
* **RSeQC**
    * Fixed bug where Junction Saturation plot for a single sample was mislabelling the lines.
* **Samtools**
    * Utilize in-built `read_count_multiplier` functionality to plot `flagstat` results more nicely
* **SnpEff**
    * Increased the default summary csv file-size limit from 1MB to 5MB.
* **VCFTools**
    * Fixed a bug where `tstv_by_qual.py` produced invalid json from infinity-values.

#### New MultiQC Features:
* Added some installation docs for windows
* Added some docs about using MultiQC in bioinformatics pipelines
* Rewrote Docker image
    * New base image `czentye/matplotlib-minimal` reduces image size from ~200MB to ~80MB
    * Proper installation method ensures latest version of the code
    * New entrypoint allows easier command-line usage

#### Bug Fixes:
* MultiQC now ignores all `.md5` files
* Use `SafeLoader` for PyYaml load calls, avoiding recent warning messages.
* Hide `multiqc_config_example.yaml` in the `test` directory to stop people from using it without modification.
* Fixed matplotlib background colour issue (@epakarin - [#886](https://github.com/ewels/MultiQC/issues))




## [MultiQC v1.7](https://github.com/ewels/MultiQC/releases/tag/v1.7) - 2018-12-21

#### New Modules:
* [**BISCUIT**](https://github.com/zwdzwd/biscuit)
    * BISuilfite-seq CUI Toolkit
    * Module written by [@zwdzwd](https://github.com/zwdzwd/)
* [**DamageProfiler**](https://github.com/Integrative-Transcriptomics/DamageProfiler)
    * A tool to determine ancient DNA misincorporation rates.
    * Module written by [@apeltzer](https://github.com/apeltzer/)
* [**FLASh**](https://ccb.jhu.edu/software/FLASH/)
    * FLASH (Fast Length Adjustment of SHort reads)
    * Module written by [@pooranis](https://github.com/pooranis/)
* [**MinIONQC**](https://github.com/roblanf/minion_qc)
    * QC of reads from ONT long-read sequencing
    * Module written by [@ManavalanG](https://github.com/ManavalanG)
* [**phantompeakqualtools**](https://www.encodeproject.org/software/phantompeakqualtools)
    * A tool for informative enrichment and quality measures for ChIP-seq/DNase-seq/FAIRE-seq/MNase-seq data.
    * Module written by [@chuan-wang](https://github.com/chuan-wang/)
* [**Stacks**](http://catchenlab.life.illinois.edu/stacks/)
    * A software for analyzing restriction enzyme-based data (e.g. RAD-seq). Support for Stacks >= 2.1 only.
    * Module written by [@remiolsen](https://github.com/remiolsen/)

#### Module updates:
* **AdapterRemoval**
    * Handle error when zero bases are trimmed. See [#838](https://github.com/ewels/MultiQC/issues/838).
* **Bcl2fastq**
    * New plot showing the top twenty of undetermined barcodes by lane.
    * Informations for R1/R2 are now separated in the General Statistics table.
    * SampleID is concatenate with SampleName because in Chromium experiments several sample have the same SampleName.
* **deepTools**
    * New PCA plots from the `plotPCA` function (written by [@chuan-wang](https://github.com/chuan-wang/))
    * New fragment size distribution plots from `bamPEFragmentSize --outRawFragmentLengths` (written by [@chuan-wang](https://github.com/chuan-wang/))
    * New correlation heatmaps from the `plotCorrelation` function (written by [@chuan-wang](https://github.com/chuan-wang/))
    * New sequence distribution profiles around genes, from the `plotProfile` function (written by [@chuan-wang](https://github.com/chuan-wang/))
    * Reordered sections
* **Fastp**
    * Fixed bug in parsing of empty histogram data. See [#845](https://github.com/ewels/MultiQC/issues/845).
* **FastQC**
    * Refactored _Per Base Sequence Content_ plots to show original underlying data, instead of calculating it from the page contents. Now shows original FastQC base-ranges and fixes 100% GC bug in final few pixels. See [#812](https://github.com/ewels/MultiQC/issues/812).
    * When including a FastQC section multiple times in one report, the summary progress bars now behave as you would expect.
* **FastQ Screen**
    * Don't hide genomes in the simple plot, even if they have zero unique hits. See [#829](https://github.com/ewels/MultiQC/issues/829).
* **InterOp**
    * Fixed bug where read counts and base pair yields were not displaying in tables correctly.
    * Number formatting for these fields can now be customised in the same way as with other modules, as described [in the docs](http://multiqc.info/docs/#number-base-multiplier)
* **Picard**
    * InsertSizeMetrics: You can now configure to what degree the insert size plot should be smoothed.
    * CollectRnaSeqMetrics: Add warning about missing rRNA annotation.
    * CollectRnaSeqMetrics: Add chart for counts/percentage of reads mapped to the correct strand.
    * Now parses VariantCallingMetrics reports. (Similar to GATK module's VariantEval.)
* **phantompeakqualtools**
    * Properly clean sample names
* **Trimmomatic**
    * Updated Trimmomatic module documentation to be more helpful
    * New option to use filenames instead of relying on the command line used. See [#864](https://github.com/ewels/MultiQC/issues/864).

#### New MultiQC Features:
* Embed your custom images with a new Custom Content feature! Just add `_mqc` to the end of the filename for `.png`, `.jpg` or `.jpeg` files.
* Documentation for Custom Content reordered to make it a little more sane
* You can now add or override any config parameter for any MultiQC plot! See [the documentation](http://multiqc.info/docs/#customising-plots) for more info.
* Allow `table_columns_placement` config to work with table IDs as well as column namespaces. See [#841](https://github.com/ewels/MultiQC/issues/841).
* Improved visual spacing between grouped bar plots


#### Bug Fixes:
* Custom content no longer clobbers `col1_header` table configs
* The option `--file-list` that refers to a text file with file paths to analyse will no longer ignore directory paths
* [Sample name directory prefixes](https://multiqc.info/docs/#sample-names-prefixed-with-directories) are now added _after_ cleanup.
* If a module is run multiple times in one report, it's CSS and JS files will only be included once (`default` template)




## [MultiQC v1.6](https://github.com/ewels/MultiQC/releases/tag/v1.6) - 2018-08-04

Some of these updates are thanks to the efforts of people who attended the [NASPM](https://twitter.com/NordicGenomics) 2018 MultiQC hackathon session. Thanks to everyone who attended!

#### New Modules:
* [**fastp**](https://github.com/OpenGene/fastp)
    * An ultra-fast all-in-one FASTQ preprocessor (QC, adapters, trimming, filtering, splitting...)
    * Module started by [@florianduclot](https://github.com/florianduclot/) and completed by [@ewels](https://github.com/ewels/)
* [**hap.py**](https://github.com/Illumina/hap.py)
    * Hap.py is a set of programs based on htslib to benchmark variant calls against gold standard truth datasets
    * Module written by [@tsnowlan](https://github.com/tsnowlan/)
* [**Long Ranger**](https://support.10xgenomics.com/genome-exome/software/pipelines/latest/what-is-long-ranger)
    * Works with data from the 10X Genomics Chromium. Performs sample demultiplexing, barcode processing, alignment, quality control, variant calling, phasing, and structural variant calling.
    * Module written by [@remiolsen](https://github.com/remiolsen/)
* [**miRTrace**](https://github.com/friedlanderlab/mirtrace)
    * A quality control software for small RNA sequencing data.
    * Module written by [@chuan-wang](https://github.com/chuan-wang/)


#### Module updates:
* **BCFtools**
    * New plot showing SNP statistics versus quality of call from bcftools stats ([@MaxUlysse](https://github.com/MaxUlysse) and [@Rotholandus](https://github.com/Rotholandus))
* **BBMap**
    * Support added for BBDuk kmer-based adapter/contaminant filtering summary stats ([@boulund](https://github.com/boulund)
* **FastQC**
    * New read count plot, split into unique and duplicate reads if possible.
    * Help text added for all sections, mostly copied from the excellent FastQC help.
    * Sequence duplication plot rescaled
* **FastQ Screen**
    * Samples in large-sample-number plot are now sorted alphabetically ([@hassanfa](https://github.com/hassanfa)
* **MACS2**
    * Output is now more tolerant of missing data (no plot if no data)
* **Peddy**
    * Background samples now shown in ancestry PCA plot ([@roryk](https://github.com/roryk))
    * New plot showing sex checks versus het ratios, supporting unknowns ([@oyvinev](https://github.com/oyvinev))
* **Picard**
    * New submodule to handle `ValidateSamFile` reports ([@cpavanrun](https://github.com/cpavanrun))
    * WGSMetrics now add the mean and standard-deviation coverage to the general stats table (hidden) ([@cpavanrun](https://github.com/cpavanrun))
* **Preseq**
    * New config option to plot preseq plots with unique old coverage on the y axis instead of read count
    * Code refactoring by [@vladsaveliev](https://github.com/vladsaveliev)
* **QUAST**
    * Null values (`-`) in reports now handled properly. Bargraphs always shown despite varying thresholds. ([@vladsaveliev](https://github.com/vladsaveliev))
* **RNA-SeQC**
    * Don't create the report section for Gene Body Coverage if no data is given
* **Samtools**
    * Fixed edge case bug where MultiQC could crash if a sample had zero count coverage with idxstats.
    * Adds % proper pairs to general stats table
* **Skewer**
    * Read length plot rescaled
* **Tophat**
    * Fixed bug where some samples could be given a blank sample name ([@lparsons](https://github.com/lparsons))
* **VerifyBamID**
    * Change column header help text for contamination to match percentage output ([@chapmanb](https://github.com/chapmanb))

#### New MultiQC Features:
* New config option `remove_sections` to skip specific report sections from modules
* Add `path_filters_exclude` to exclude certain files when running modules multiple times. You could previously only include certain files.
* New `exclude_*` keys for file search patterns
    * Have a subset of patterns to exclude otherwise detected files with, by filename or contents
* Command line options all now use mid-word hyphens (not a mix of hyphens and underscores)
    * Old underscore terms still maintained for backwards compatibility
* Flag `--view-tags` now works without requiring an "analysis directory".
* Removed Python dependency for `enum34` ([@boulund](https://github.com/boulund))
* Columns can be added to `General Stats` table for custom content/module.
* New `--ignore-symlinks` flag which will ignore symlinked directories and files.
* New `--no-megaqc-upload` flag which disables automatically uploading data to MegaQC

#### Bug Fixes
* Fix path_filters for top_modules/module_order configuration only selecting if *all* globs match. It now filters searches that match *any* glob.
* Empty sample names from cleaning are now no longer allowed
* Stop prepend_dirs set in the config from getting clobbered by an unpassed CLI option ([@tsnowlan](https://github.com/tsnowlan))
* Modules running multiple times now have multiple sets of columns in the General Statistics table again, instead of overwriting one another.
* Prevent tables from clobbering sorted row orders.
* Fix linegraph and scatter plots data conversion (sporadically the incorrect `ymax` was used to drop data points) ([@cpavanrun](https://github.com/cpavanrun))
* Adjusted behavior of ceiling and floor axis limits
* Adjusted multiple file search patterns to make them more specific
    * Prevents the wrong module from accidentally slurping up output from a different tool. By [@cpavanrun](https://github.com/cpavanrun) (see [PR #727](https://github.com/ewels/MultiQC/pull/727))
* Fixed broken report bar plots when `-p`/`--export-plots` was specified (see issue [#801](https://github.com/ewels/MultiQC/issues/801))





## [MultiQC v1.5](https://github.com/ewels/MultiQC/releases/tag/v1.5) - 2018-03-15

#### New Modules:
* [**HiCPro**](https://github.com/nservant/HiC-Pro) - New module!
    * HiCPro: Quality controls and processing of Hi-C
    * Module written by [@nservant](https://github.com/nservant),
* [**DeDup**](http://www.github.com/apeltzer/DeDup) - New module!
    * DeDup: Improved Duplicate Removal for merged/collapsed reads in ancient DNA analysis
    * Module written by [@apeltzer](https://github.com/apeltzer),
* [**Clip&Merge**](http://github.com/apeltzer/ClipAndMerge) - New module!
    * Clip&Merge: Adapter clipping and read merging for ancient DNA analysis
    * Module written by [@apeltzer](https://github.com/apeltzer),

#### Module updates:
* **bcl2fastq**
    * Catch `ZeroDivisionError` exceptions when there are 0 reads ([@aledj2](https://github.com/aledj2))
    * Add parsing of `TrimmedBases` and new General Stats column for % bases trimmed ([@matthdsm](https://github.com/matthdsm)).
* **BUSCO**
    * Fixed configuration bug that made all sample names become `'short'`
* **Custom Content**
    * Parsed tables now exported to `multiqc_data` files
* **Cutadapt**
    * Refactor parsing code to collect all length trimming plots
* **FastQC**
    * Fixed starting y-axis label for GC-content lineplot being incorrect.
* **HiCExplorer**
    * Updated to work with v2.0 release.
* **Homer**
    * Made parsing of `tagInfo.txt` file more resilient to variations in file format so that it works with new versions of Homer.
    * Kept order of chromosomes in coverage plot consistent.
* **Peddy**
    * Switch `Sex error` logic to `Correct sex` for better highlighting ([@aledj2](https://github.com/aledj2))
* **Picard**
    * Updated module and search patterns to recognise new output format from Picard version >= 2.16 and GATK output.
* **Qualimap BamQC**
    * Fixed bug where start of _Genome Fraction_ could have a step if target is 100% covered.
* **RNA-SeQC**
    * Added rRNA alignment stats to summary table [@Rolandde](https://github.com/Rolandde)
* **RSeqC**
    * Fixed read distribution plot by adding category for `other_intergenic` (thanks to [@moxgreen](https://github.com/moxgreen))
    * Fixed a dodgy plot title (Read GC content)
* **Supernova**
    * Added support for Supernova 2.0 reports. Fixed a TypeError bug when using txt reports only. Also a bug when parsing empty histogram files.

#### New MultiQC Features:
* Invalid choices for `--module` or `--exclude` now list the available modules alphabetically.
* Linting now checks for presence in `config.module_order` and tags.

#### Bug Fixes
* Excluding modules now works in combination with using module tags.
* Fixed edge-case bug where certain combinations of `output_fn_name` and `data_dir_name` could trigger a crash
* Conditional formatting - values are now longer double-labelled
* Made config option `extra_series` work in scatter plots the same way that it works for line plots
* Locked the `matplotlib` version to `v2.1.0` and below
    * Due to [two](https://github.com/matplotlib/matplotlib/issues/10476) [bugs](https://github.com/matplotlib/matplotlib/issues/10784) that appeared in `v2.2.0` - will remove this constraint when there's a new release that works again.





## [MultiQC v1.4](https://github.com/ewels/MultiQC/releases/tag/v1.4) - 2018-01-11

A slightly earlier-than-expected release due to a new problem with dependency packages that is breaking MultiQC installations since 2018-01-11.

#### New Modules:
* [**Sargasso**](http://statbio.github.io/Sargasso/)
    * Parses output from Sargasso - a tool to separate mixed-species RNA-seq reads according to their species of origin
    * Module written by [@hxin](https://github.com/hxin/)
* [**VerifyBAMID**](https://genome.sph.umich.edu/wiki/VerifyBamID)
    * Parses output from VerifyBAMID - a tool to detect contamination in BAM files.
    * Adds the `CHIPMIX` and `FREEMIX` columns to the general statistics table.
    * Module written by [@aledj2](https://github.com/aledj2/)

#### Module updates:
* **MACS2**
    * Updated to work with output from older versions of MACS2 by [@avilella](https://github.com/avilella/)
* **Peddy**
    * Add het check plot to suggest potential contamination by [@aledj2](https://github.com/aledj2)
* **Picard**
    * Picard HsMetrics `HS_PENALTY` plot now has correct axis labels
    * InsertSizeMetrics switches commas for points if it can't convert floats. Should help some european users.
* **QoRTs**
    * Added support for new style of output generated in the v1.3.0 release
* **Qualimap**
    * New `Error rate` column in General Statistics table, added by [@Cashalow](https://github.com/Cashalow/)
        * Hidden by default - customise your MultiQC config to always show this column (see [docs](http://multiqc.info/docs/#hiding-columns))
* **QUAST**
    * New option to customise the default display of contig count and length (eg. `bp` instead of `Mbp`).
    * See [documentation](http://multiqc.info/docs/#quast). Written by [@ewels](https://github.com/ewels/) and [@Cashalow](https://github.com/Cashalow/)
* **RSeQC**
    * Removed normalisation in Junction Saturation plot. Now raw counts instead of % of total junctions.

#### New MultiQC Features:
* Conditional formatting / highlighting of cell contents in tables
    * If you want to make values that match a criteria stand out more, you can now write custom rules and formatting instructions for tables.
    * For instructions, see [the documentation](http://multiqc.info/docs/#conditional-formatting)
* New `--lint` option which is strict about best-practices for writing new modules
    * Useful when writing new modules and code as it throws warnings
    * Currently only implemented for bar plots and a few other places. More linting coming soon...
* If MultiQC breaks and shows am error message, it now reports the filename of the last log it found
    * Hopefully this will help with debugging / finding dodgy input data

#### Bug Fixes
* Addressed new dependency error with conflicting package requirements
    * There was a conflict between the `networkx`, `colormath` and `spectra` releases.
    * I previously forced certain software versions to get around this, but `spectra` has now updated with the unfortunate effect of introducing a new dependency clash that halts installation.
* Fixed newly introduced bug where Custom Content MultiQC config file search patterns had been broken
* Updated pandoc command used in `--pdf` to work with new releases of Pandoc
* Made config `table_columns_visible` module name key matching case insensitive to make less frustrating





## [MultiQC v1.3](https://github.com/ewels/MultiQC/releases/tag/v1.3) - 2017-11-03

#### Breaking changes - custom search patterns
Only for users with custom search patterns for the `bowtie` or `star`: you will
need to update your config files - the `bowtie` search key is now `bowtie1`,
`star_genecounts` is now `star/genecounts`.

For users with custom modules - search patterns _must_ now conform to the search
pattern naming convention: `modulename` or `modulename/anything` (the search pattern
string beginning with the name of your module, anything you like after the first `/`).

#### New Modules:
* [**10X Supernova**](https://support.10xgenomics.com/de-novo-assembly/software/overview/welcome)
    * Parses statistics from the _de-novo_ Supernova software.
    * Module written by [@remiolsen](https://github.com/remiolsen/)
* [**BBMap**](https://sourceforge.net/projects/bbmap/)
    * Plot metrics from a number of BBMap tools, a suite of DNA/RNA mapping tools and utilities
    * Module written by [@boulund](https://github.com/boulund/) and [@epruesse](https://github.com/epruesse/)
* [**deepTools**](https://github.com/fidelram/deepTools) - new module!
    * Parse text output from `bamPEFragmentSize`, `estimateReadFiltering`, `plotCoverage`, `plotEnrichment`, and `plotFingerprint`
    * Module written by [@dpryan79](https://github.com/dpryan79/)
* [**Homer Tag Directory**](http://homer.ucsd.edu/homer/ngs/tagDir.html) - new submodule!
    * Module written by [@rdali](https://github.com/rdali/)
* [**illumina InterOp**](http://illumina.github.io/interop/index.html)
    * Module to parse metrics from illumina sequencing runs and demultiplexing, generated by the InterOp package
    * Module written by [@matthdsm](https://github.com/matthdsm/)
* [**RSEM**](https://deweylab.github.io/RSEM/) - new module!
    * Parse `.cnt` file comming from rsem-calculate-expression and plot read repartitions (Unalignable, Unique, Multi ...)
    * Module written by [@noirot](https://github.com/noirot/)
* [**HiCExplorer**](https://github.com/maxplanck-ie/HiCExplorer)
    * New module to parse the log files of `hicBuildMatrix`.
    * Module written by [@joachimwolff](https://github.com/joachimwolff/)

#### Module updates:
* **AfterQC**
    * Handle new output format where JSON summary key changed names.
* **bcl2fastq**
    * Clusters per sample plot now has tab where counts are categoried by lane.
* **GATK**
    * New submodule to handle Base Recalibrator stats, written by [@winni2k](https://github.com/winni2k/)
* **HiSAT2**
    * Fixed bug where plot title was incorrect if both SE and PE bargraphs were in one report
* **Picard HsMetrics**
    * Parsing code can now handle commas for decimal places
* **Preseq**
    * Updated odd file-search pattern that limited input files to 500kb
* **QoRTs**
    * Added new plots, new helptext and updated the module to produce a lot more output.
* **Qualimap BamQC**
    * Fixed edge-case bug where the refactored coverage plot code could raise an error from the `range` call.
* Documentation and link fixes for Slamdunk, GATK, bcl2fastq, Adapter Removal, FastQC and main docs
    * Many of these spotted and fixed by [@juliangehring](https://github.com/juliangehring/)
* Went through all modules and standardised plot titles
    * All plots should now have a title with the format _Module name: Plot name_

#### New MultiQC Features:
* New MultiQC docker image
    * Ready to use docker image now available at https://hub.docker.com/r/ewels/multiqc/ (200 MB)
    * Uses automated builds - pull `:latest` to get the development version, future releases will have stable tags.
    * Written by [@MaxUlysse](https://github.com/MaxUlysse/)
* New `module_order` config options allow modules to be run multiple times
    * Filters mean that a module can be run twice with different sets of files (eg. before and after trimming)
    * Custom module config parameters can be passed to module for each run
* File search refactored to only search for running modules
    * Makes search much faster when running with lots of files and limited modules
    * For example, if using `-m star` to only use the STAR module, all other file searches now skipped
* File search now warns if an unrecognised search type is given
* MultiQC now saves nearly all parsed data to a structured output file by default
    * See `multiqc_data/multiqc_data.json`
    * This can be turned off by setting `config.data_dump_file: false`
* Verbose logging when no log files found standardised. Less duplication in code and logs easier to read!
* New documentation section describing how to use MultiQC with Galaxy
* Using `shared_key: 'read_counts'` in table header configs now applies relevant defaults

#### Bug Fixes
* Installation problem caused by changes in upstream dependencies solved by stricter installation requirements
* Minor `default_dev` directory creation bug squashed
* Don't prepend the directory separator (`|`) to sample names with `-d` when there are no subdirs
* `yPlotLines` now works even if you don't set `width`





## [MultiQC v1.2](https://github.com/ewels/MultiQC/releases/tag/v1.2) - 2017-08-16

#### CodeFest 2017 Contributions
We had a fantastic group effort on MultiQC at the [2017 BOSC CodeFest](https://www.open-bio.org/wiki/Codefest_2017).
Many thanks to those involved!

#### New Modules:
* [**AfterQC**](https://github.com/OpenGene/AfterQC) - New module!
    * Added parsing of the _AfterQC_ json file data, with a plot of filtered reads.
    * Work by [@raonyguimaraes](https://github.com/raonyguimaraes)
* [**bcl2fastq**](https://support.illumina.com/sequencing/sequencing_software/bcl2fastq-conversion-software.html)
    * bcl2fastq can be used to both demultiplex data and convert BCL files to FASTQ file formats for downstream analysis
    * New module parses JSON output from recent versions and summarises some key statistics from the demultiplexing process.
    * Work by [@iimog](https://github.com/iimog) (with a little help from [@tbooth](https://github.com/tbooth) and [@ewels](https://github.com/ewels))
* [**leeHom**](https://github.com/grenaud/leeHom)
    * leeHom is a program for the Bayesian reconstruction of ancient DNA
* [**VCFTools**](https://vcftools.github.io)
    * Added initial support for VCFTools `relatedness2`
    * Added support for VCFTools `TsTv-by-count` `TsTv-by-qual` `TsTv-summary`
    * Module written by [@mwhamgenomics](https://github.com/mwhamgenomics)

#### Module updates:
* **FastQ Screen**
    * Gracefully handle missing data from very old FastQ Screen versions.
* **RNA-SeQC**
    * Add new transcript-associated reads plot.
* **Picard**
    * New submodule to handle output from `TargetedPcrMetrics`
* **Prokka**
    * Added parsing of the `# CRISPR arrays` data from Prokka when available ([@asetGem](https://github.com/asetGem))
* **Qualimap**
    * Some code refactoring to radically improve performance and run times, especially with high coverage datasets.
    * Fixed bug where _Cumulative coverage genome fraction_ plot could be truncated.

#### New MultiQC Features:
* New module help text
    * Lots of additional help text was written to make MultiQC report plots easier to interpret.
    * Updated modules:
        * Bowtie
        * Bowtie 2
        * Prokka
        * Qualimap
        * SnpEff
    * Elite team of help-writers:
        * [@tabwalsh](https://github.com/tabwalsh)
        * [@ddesvillechabrol](https://github.com/tabwalsh)
        * [@asetGem](https://github.com/asetGem)
* New config option `section_comments` allows you to add custom comments above specific sections in the report
* New `--tags` and `--view_tags` command line options
    * Modules can now be given tags (keywords) and filtered by those. So running `--tags RNA` will only run MultiQC modules related to RNA analysis.
    * Work by [@Hammarn](https://github.com/Hammarn)
* Back-end configuration options to specify the order of table columns
    * Modules and user configs can set priorities for columns to customise where they are displayed
    * Work by [@tbooth](https://github.com/tbooth)
* Added framework for proper unit testing
    * Previous start on unit tests tidied up, new blank template and tests for the `clean_sample_name` functionality.
    * Added to Travis and Appveyor for continuous integration testing.
    * Work by [@tbooth](https://github.com/tbooth)
* Bug fixes and refactoring of report configuration saving / loading
    * Discovered and fixed a bug where a report config could only be loaded once
    * Work by [@DennisSchwartz](https://github.com/DennisSchwartz)
* Table column row headers (sample names) can now be numeric-only.
    * Work by [@iimog](https://github.com/iimog)
* Improved sample name cleaning functionality
    * Added option `regex_keep` to clean filenames by _keeping_ the matching part of a pattern
    * Work by [@robinandeer](https://github.com/robinandeer)
* Handle error when invalid regexes are given in reports
    * Now have a nice toast error warning you and the invalid regexes are highlighted
    * Previously this just crashed the whole report without any warning
    * Work by [@robinandeer](https://github.com/robinandeer)
* Command line option `--dirs-depth` now sets `-d` to `True` (so now works even if `-d` isn't also specified).
* New config option `config.data_dump_file` to export as much data as possible to `multiqc_data/multiqc_data.json`
* New code to send exported JSON data to a a web server
    * This is in preparation for the upcoming MegaQC project. Stay tuned!

#### Bug Fixes:
* Specifying multiple config files with `-c`/`--config` now works as expected
    * Previously this would only read the last specified
* Fixed table rendering bug that affected Chrome v60 and IE7-11
    * Table cell background bars weren't showing up. Updated CSS to get around this rendering error.
* HTML ID cleanup now properly cleans strings so that they work with jQuery as expected.
* Made bar graph sample highlighting work properly again
* Config `custom_logo` paths can now be relative to the config file (or absolute as before)
* Report doesn't keep annoyingly telling you that toolbox changes haven't been applied
    * Now uses more subtle _toasts_ and only when you close the toolbox (not every click).
* Switching report toolbox options to regex mode now enables the _Apply_ button as it should.
* Sorting table columns with certain suffixes (eg. `13X`) no works properly (numerically)
* Fixed minor bug in line plot data smoothing (now works with unsorted keys)

---

## [MultiQC v1.1](https://github.com/ewels/MultiQC/releases/tag/v1.1) - 2017-07-18

#### New Modules:

* [**BioBloom Tools**](https://github.com/bcgsc/biobloom)
    * Create Bloom filters for a given reference and then to categorize sequences
* [**Conpair**](https://github.com/nygenome/Conpair)
    * Concordance and contamination estimator for tumor–normal pairs
* [**Disambiguate**](https://github.com/AstraZeneca-NGS/disambiguate)
    * Bargraph displaying the percentage of reads aligning to two different reference genomes.
* [**Flexbar**](https://github.com/seqan/flexbar)
    * Flexbar is a tool for flexible barcode and adapter removal.
* [**HISAT2**](https://ccb.jhu.edu/software/hisat2/)
    * New module for the HISAT2 aligner.
    * Made possible by updates to HISAT2 logging by @infphilo (requires `--new-summary` HISAT2 flag).
* [**HOMER**](http://homer.ucsd.edu/homer/)
    * Support for summary statistics from the `findPeaks` tool.
* [**Jellyfish**](http://www.cbcb.umd.edu/software/jellyfish/)
    * Histograms to estimate library complexity and coverage from k-mer content.
    * Module written by @vezzi
* [**MACS2**](https://github.com/taoliu/MACS)
    * Summary of redundant rate from MACS2 peak calling.
* [**QoRTs**](http://hartleys.github.io/QoRTs/)
    * QoRTs is toolkit for analysis, QC and data management of RNA-Seq datasets.
* [**THetA2**](http://compbio.cs.brown.edu/projects/theta/)
    * THeTA2 _(Tumor Heterogeneity Analysis)_ estimates tumour purity and clonal / subclonal copy number.

#### Module updates:

* **BCFtools**
    * Option to collapse complementary changes in substitutions plot, useful for non-strand specific experiments (thanks to @vladsaveliev)
* **Bismark**
    * M-Bias plots no longer show read 2 for single-end data.
* **Custom Content**
    * New option to print raw HTML content to the report.
* **FastQ Screen**
    * Fixed edge-case bug where many-sample plot broke if total number of reads was less than the subsample number.
    * Fixed incorrect logic of config option `fastqscreen_simpleplot` (thanks to @daler)
    * Organisms now alphabetically sorted in fancy plot so that order is nonrandom (thanks to @daler)
    * Fixed bug where `%No Hits` was missed in logs from recent versions of FastQ Screen.
* **HTSeq Counts**
    * Fixed but so that module still works when `--additional-attr` is specified in v0.8 HTSeq above (thanks to @nalcala)
* **Picard**
    * CollectInsertSize: Fixed bug that could make the General Statistics _Median Insert Size_ value incorrect.
    * Fixed error in sample name regex that left trailing `]` characters and was generally broken (thanks to @jyh1 for spotting this)
* **Preseq**
    * Improved plots display (thanks to @vladsaveliev)
* **Qualimap**
    * Only calculate bases over target coverage for values in General Statistics. Should give a speed increase for very high coverage datasets.
* **QUAST**
    * Module is now compatible with runs from [MetaQUAST](http://quast.sourceforge.net/metaquast) (thanks to @vladsaveliev)
* **RSeQC**
    * Changed default order of sections
    * Added config option to reorder and hide module report sections

#### New MultiQC features:

* If a report already exists, execution is no longer halted.
    * `_1` is appended to the filename, iterating if this also exists.
    * `-f`/`--force` still overwrites existing reports as before
    * Feature written by [@Hammarn](https://github.com/Hammarn)
* New ability to run modules multiple times in a single report
    * Each run can be given different configuration options, including filters for input files
    * For example, have FastQC after trimming as well as FastQC before trimming.
    * See the relevant [documentation](http://multiqc.info/docs/#order-of-modules) for more instructions.
* New option to customise the order of report _sections_
    * This is in addition / alternative to changing the order of module execution
    * Allows one module to have sections in multiple places (eg. Custom Content)
* Tables have new column options `floor`, `ceiling` and `minRange`.
* Reports show warning if JavaScript is disabled
* Config option `custom_logo` now works with file paths relative to config file directory and cwd.

#### Bug Fixes:

* Table headers now sort columns again after scrolling the table
* Fixed buggy table header tooltips
* Base `clean_s_name` function now strips excess whitespace.
* Line graphs don't smooth lines if not needed (number of points < maximum number allowed)
* PDF output now respects custom output directory.

---

## [MultiQC v1.0](https://github.com/ewels/MultiQC/releases/tag/v1.0) - 2017-05-17
Version 1.0! This release has been a long time coming and brings with it some fairly
major improvements in speed, report filesize and report performance. There's also
a bunch of new modules, more options, features and a whole lot of bug fixes.

The version number is being bumped up to 1.0 for a couple of reasons:

1. MultiQC is now _(hopefully)_ relatively stable. A number of facilities and users
   are now using it in a production setting and it's published. It feels like it
   probably deserves v1 status now somehow.
2. This update brings some fairly major changes which will break backwards
   compatibility for plugins. As such, semantic versioning suggests a change in
   major version number.

### Breaking Changes
For most people, you shouldn't have any problems upgrading. There are two
scenarios where you may need to make changes with this update:

#### 1. You have custom file search patterns
Search patterns have been flattened and may no longer have arbitrary depth.
For example, you may need to change the following:
```yaml
fastqc:
    data:
        fn: 'fastqc_data.txt'
    zip:
        fn: '*_fastqc.zip'
```
to this:
```yaml
fastqc/data:
    fn: 'fastqc_data.txt'
fastqc/zip:
    fn: '*_fastqc.zip'
```
See the [documentation](http://multiqc.info/docs/#step-1-find-log-files) for instructions on how to write the new file search syntax.

See [`search_patterns.yaml`](multiqc/utils/search_patterns.yaml) for the new module search keys
and more examples.

####  2. You have custom plugins / modules / external code
To see what changes need to applied to your custom plugin code, please see the [MultiQC docs](http://multiqc.info/docs/#v1.0-updates).

#### New Modules:

* [**Adapter Removal**](https://github.com/mikkelschubert/adapterremoval)
    * AdapterRemoval v2 - rapid adapter trimming, identification, and read merging
* [**BUSCO**](http://busco.ezlab.org/)
    * New module for the `BUSCO v2` tool, used for assessing genome assembly and annotation completeness.
* [**Cluster Flow**](http://clusterflow.io)
    * Cluster Flow is a workflow tool for bioinformatics pipelines. The new module parses executed tool commands.
* [**RNA-SeQC**](http://archive.broadinstitute.org/cancer/cga/rna-seqc)
    * New module to parse output from RNA-SeQC, a java program which computes a series
    of quality control metrics for RNA-seq data.
* [**goleft indexcov**](https://github.com/brentp/goleft/tree/master/indexcov)
    * [goleft indexcov](https://github.com/brentp/goleft/tree/master/indexcov) uses the PED and ROC
    data files to create diagnostic plots of coverage per sample, helping to identify sample gender and coverage issues.
    * Thanks to @chapmanb and @brentp
* [**SortMeRNA**](http://bioinfo.lifl.fr/RNA/sortmerna/)
    * New module for `SortMeRNA`, commonly used for removing rRNA contamination from datasets.
    * Written by @bschiffthaler

#### Module updates:

* **Bcftools**
    * Fixed bug with display of indels when only one sample
* **Cutadapt**
    * Now takes the filename if the sample name is `-` (stdin). Thanks to @tdido
* **FastQC**
    * Data for the Sequence content plot can now be downloaded from reports as a JSON file.
* **FastQ Screen**
    * Rewritten plotting method for high sample numbers plot (~ > 20 samples)
    * Now shows counts for single-species hits and bins all multi-species hits
    * Allows plot to show proper percentage view for each sample, much easier to interpret.
* **HTSeq**
    * Fix bug where header lines caused module to crash
* **Picard**
    * New `RrbsSummaryMetrics` Submodule!
    * New `WgsMetrics` Submodule!
    * `CollectGcBiasMetrics` module now prints summary statistics to `multiqc_data` if found. Thanks to @ahvigil
* **Preseq**
    * Now trims the x axis to the point that meets 90% of `min(unique molecules)`.
  	Hopefully prevents ridiculous x axes without sacrificing too much useful information.
    * Allows to show estimated depth of coverage instead of less informative molecule counts
  	(see [details](http://multiqc.info/docs/#preseq)).
    * Plots dots with externally calculated real read counts (see [details](http://multiqc.info/docs/#preseq)).
* **Qualimap**
    * RNASeq Transcript Profile now has correct axis units. Thanks to @roryk
    * BamQC module now doesn't crash if reports don't have genome gc distributions
* **RSeQC**
    * Fixed Python3 error in Junction Saturation code
    * Fixed JS error for Junction Saturation that made the single-sample combined plot only show _All Junctions_

#### Core MultiQC updates:
* Change in module structure and import statements (see [details](http://multiqc.info/docs/#v1.0-updates)).
* Module file search has been rewritten (see above changes to configs)
    * Significant improvement in search speed (test dataset runs in approximately half the time)
    * More options for modules to find their logs, eg. filename and contents matching regexes (see the [docs](http://multiqc.info/docs/#step-1-find-log-files))
* Report plot data is now compressed, significantly reducing report filesizes.
* New `--ignore-samples` option to skip samples based on parsed sample name
    * Alternative to filtering by input filename, which doesn't always work
    * Also can use config vars `sample_names_ignore` (glob patterns) and `sample_names_ignore_re` (regex patterns).
* New `--sample-names` command line option to give file with alternative sample names
    * Allows one-click batch renaming in reports
* New `--cl_config` option to supply MultiQC config YAML directly on the command line.
* New config option to change numeric multiplier in General Stats
    * For example, if reports have few reads, can show `Thousands of Reads` instead of `Millions of Reads`
    * Set config options `read_count_multiplier`, `read_count_prefix` and `read_count_desc`
* Config options `decimalPoint_format` and `thousandsSep_format` now apply to tables as well as plots
    * By default, thosands will now be separated with a space and `.` used for decimal places.
* Tables now have a maximum-height by default and scroll within this.
    * Speeds up report rendering in the web browser and makes report less stupidly long with lots of samples
    * Button beneath table toggles full length if you want a zoomed-out view
    * Refactored and removed previous code to make the table header "float"
    * Set `config.collapse_tables` to `False` to disable table maximum-heights
* Bar graphs and heatmaps can now be zoomed in on
    * Interactive plots sometimes hide labels due to lack of space. These can now be zoomed in on to see specific samples in more detail.
* Report plots now load sequentially instead of all at once
    * Prevents the browser from locking up when large reports load
* Report plot and section HTML IDs are now sanitised and checked for duplicates
* New template available (called _sections_) which has faster loading
    * Only shows results from one module at a time
    * Makes big reports load in the browser much more quickly, but requires more clicking
    * Try it out by specifying `-t sections`
* Module sections tidied and refactored
    * New helper function `self.add_section()`
    * Sections hidden in nav if no title (no more need for the hacky `self.intro += `)
    * Content broken into `description`, `help` and `plot`, with automatic formatting
    * Empty module sections are now skipped in reports. No need to check if a plot function returns `None`!
    * Changes should be backwards-compatible
* Report plot data export code refactored
    * Now doesn't export hidden samples (uses HighCharts [export-csv](https://github.com/highcharts/export-csv) plugin)
* Handle error when `git` isn't installed on the system.
* Refactored colouring of table cells
    * Was previously done in the browser using [chroma.js](http://gka.github.io/chroma.js/)
    * Now done at report generation time using the [spectra](https://pypi.python.org/pypi/spectra) package
    * Should helpfully speed up report rendering time in the web browser, especially for large reports
* Docs updates (thanks to @varemo)
* Previously hidden log file `.multiqc.log` renamed to `multiqc.log` in `multiqc_data`
* Added option to load MultiQC config file from a path specified in the environment variable `MULTIQC_CONFIG_PATH`
* New table configuration options
    * `sortRows: False` prevents table rows from being sorted alphabetically
    * `col1_header` allows the default first column header to be changed from "Sample Name"
* Tables no longer show _Configure Columns_ and _Plot_ buttons if they only have a single column
* Custom content updates
    * New `custom_content`/`order` config option to specify order of Custom Content sections
    * Tables now use the header for the first column instead of always having `Sample Name`
    * JSON + YAML tables now remember order of table columns
    * Many minor bugfixes
* Line graphs and scatter graphs axis limits
    * If limits are specified, data exceeding this is no longer saved in report
    * Visually identical, but can make report file sizes considerable smaller in some cases
* Creating multiple plots without a config dict now works (previously just gave grey boxes in report)
* All changes are now tested on a Windows system, using [AppVeyor](https://ci.appveyor.com/project/ewels/multiqc/)
* Fixed rare error where some reports could get empty General Statistics tables when no data present.
* Fixed minor bug where config option `force: true` didn't work. Now you don't have to always specify `-f`!


---

## [MultiQC v0.9](https://github.com/ewels/MultiQC/releases/tag/v0.9) - 2016-12-21
A major new feature is released in v0.9 - support for _custom content_. This means
that MultiQC can now easily include output from custom scripts within reports without
the need for a new module or plugin. For more information, please see the
[MultiQC documentation](http://multiqc.info/docs/#custom-content).

#### New Modules:

* [**HTSeq**](http://www-huber.embl.de/HTSeq/doc/count.html)
    * New module for the `htseq-count` tool, often used in RNA-seq analysis.
* [**Prokka**](http://www.vicbioinformatics.com/software.prokka.shtml)
    * Prokka is a software tool for the rapid annotation of prokaryotic genomes.
* [**Slamdunk**](http://t-neumann.github.io/slamdunk/)
    * Slamdunk is a software tool to analyze SLAMSeq data.
* [**Peddy**](https://github.com/brentp/peddy)
    * Peddy calculates genotype :: pedigree correspondence checks, ancestry checks and sex checks using VCF files.

#### Module updates:

* **Cutadapt**
    * Fixed bug in General Stats table number for old versions of cutadapt (pre v1.7)
    * Added support for _really_ old cutadapt logs (eg. v.1.2)
* **FastQC**
    * New plot showing total overrepresented sequence percentages.
    * New option to parse a file containing a theoretical GC curve to display in the background.
        * Human & Mouse Genome / Transcriptome curves bundled, or make your own using
          [fastqcTheoreticalGC](https://github.com/mikelove/fastqcTheoreticalGC). See the
          [MultiQC docs](http://multiqc.info/docs/#fastqc) for more information.
* **featureCounts**
    * Added parsing checks and catch failures for when non-featureCounts files are picked up by accident
* **GATK**
    * Fixed logger error in VariantEval module.
* **Picard**
    * Fixed missing sample overwriting bug in `RnaSeqMetrics`
    * New feature to customise coverage shown from `HsMetrics` in General Statistics table
    see the [docs](http://multiqc.info/docs/#picard) for info).
    * Fixed compatibility problem with output from `CollectMultipleMetrics` for `CollectAlignmentSummaryMetrics`
* **Preseq**
    * Module now recognises output from `c_curve` mode.
* **RSeQC**
    * Made the gene body coverage plot show the percentage view by default
    * Made gene body coverage properly handle sample names
* **Samtools**
    * New module to show duplicate stats from `rmdup` logs
    * Fixed a couple of niggles in the idxstats plot
* **SnpEff**
    * Fixed swapped axis labels in the Variant Quality plot
* **STAR**
    * Fixed crash when there are 0 unmapped reads.
    * Sample name now taken from the directory name if no file prefix found.
* **Qualimap BamQC**
    * Add a line for pre-calculated reference genome GC content
    * Plot cumulative coverage for values above 50x, align with the coverage histogram.
    * New ability to customise coverage thresholds shown in General Statistics table
    (see the [docs](http://multiqc.info/docs/#qualimap) for info).

#### Core MultiQC updates:
* Support for _custom content_ (see top of release notes).
* New ninja report tool: make scatter plots of any two table columns!
* Plot data now saved in `multiqc_data` when 'flat' image plots are created
    * Allows you easily re-plot the data (eg. in Excel) for further downstream investigation
* Added _'Apply'_ button to Highlight / Rename / Hide.
    * These tools can become slow with large reports. This means that you can enter several
    things without having to wait for the report to replot each change.
* Report heatmaps can now be sorted by highlight
* New config options `decimalPoint_format` and `thousandsSep_format`
    * Allows you to change the default `1 234.56` number formatting for plots.
* New config option `top_modules` allows you to specify modules that should come at the top of the report
* Fixed bar plot bug where missing categories could shift data between samples
* Report title now printed in the side navigation
* Missing plot IDs added for easier plot exporting
* Stopped giving warnings about skipping directories (now a debug message)
* Added warnings in report about missing functionality for flat plots (exporting and toolbox)
* Export button has contextual text for images / data
* Fixed a bug where user config files were loaded twice
* Fixed bug where module order was random if `--module` or `--exclude` was used.
* Refactored code so that the order of modules can be changed in the user config
* Beefed up code + docs in scatter plots back end and multiple bar plots.
* Fixed a few back end nasties for Tables
    * Shared-key columns are no longer forced to share colour schemes
    * Fixed bug in lambda modified values when format string breaks
    * Supplying just data with no header information now works as advertised
* Improvements to back end code for bar plots
    * New `tt_decimals` and `tt_suffix` options for bar plots
    * Bar plots now support `yCeiling`, `yFloor` and `yMinRange`, as with line plots.
    * New option `hide_zero_cats:False` to force legends to be shown even when all data is 0
* General Stats _Showing x of y_ columns count is fixed on page load.
* Big code whitespace cleanup

---

## [MultiQC v0.8](https://github.com/ewels/MultiQC/releases/tag/v0.8) - 2016-09-26

#### New Modules:

* [**GATK**](https://software.broadinstitute.org/gatk/)
    * Added support for VariantEval reports, only parsing a little of the information
    in there so far, but it's a start.
    * Module originally written by @robinandeer at the [OBF Codefest](https://www.open-bio.org/wiki/Codefest_2016),
    finished off by @ewels
* [**Bcftools**](https://samtools.github.io/bcftools/)
* [**QUAST**](http://quast.bioinf.spbau.ru/)
    * QUAST is a tool for assessing de novo assemblies against reference genomes.

#### Module updates:

* **Bismark** now supports reports from `bam2nuc`, giving Cytosine coverage in General Stats.
* **Bowtie1**
    * Updated to try to find bowtie command before log, handle multiple logs in one file. Same as bowtie2.
* **FastQC**
    * Sample pass/warn/fail lists now display properly even with large numbers of samples
    * Sequence content heatmap display is better with many samples
* **Kallisto**
    * Now supports logs from SE data.
* **Picard**
    * `BaseDistributionByCycle` - new submodule! Written by @mlusignan
    * `RnaSeqMetrics` - new submodule! This one by @ewels ;)
    * `AlignmentSummaryMetrics` - another new submodule!
    * Fixed truncated files crash bug for Python 3 _(#306)_
* **Qualimap RNASeqQC**
    * Fixed parsing bug affecting counts in _Genomic Origin_ plot.
    * Module now works with European style thousand separators (`1.234,56` instead of `1,234.56`)
* **RSeQC**
    * `infer_experiment` - new submodule! Written by @Hammarn
* **Samtools**
    * `stats` submodule now has separate bar graph showing alignment scores
    * `flagstat` - new submodule! Written by @HLWiencko
    * `idxstats` - new submodule! This one by @ewels again

#### Core MultiQC updates:
* New `--export`/`-p` option to generate static images plot in `multiqc_plots` (`.png`, `.svg` and `.pdf`)
    * Configurable with `export_plots`, `plots_dir_name` and `export_plot_formats` config options
    * `--flat` option no longer saves plots in `multiqc_data/multiqc_plots`
* New `--comment`/`-b` flag to add a comment to the top of reports.
* New `--dirs-depth`/`-dd` flag to specify how many directories to prepend with `--dirs`/`-d`
    * Specifying a postive number will take that many directories from the end of the path
    * A negative number will take directories from the start of the path.
* Directory paths now appended before cleaning, so `fn_clean_exts` will now affect these names.
* New `custom_logo` attributes to add your own logo to reports.
* New `report_header_info` config option to add arbitrary information to the top of reports.
* New `--pdf` option to create a PDF report
    * Depends on [Pandoc](http://pandoc.org) being installed and is in a beta-stage currently.
    * Note that specifying this will make MultiQC use the `simple` template, giving a HTML report with
    much reduced functionality.
* New `fn_clean_sample_names` config option to turn off sample name cleaning
    * This will print the full filename for samples. Less pretty reports and rows
    on the General Statistics table won't line up, but can prevent overwriting.
* Table header defaults can now be set easily
* General Statistics table now hidden if empty.
* Some new defaults in the sample name cleaning
* Updated the `simple` template.
    * Now has no toolbox or nav, no JavaScript and is better suited for printing / PDFs.
    * New `config.simple_output` config flag so code knows when we're trying to avoid JS.
* Fixed some bugs with config settings (eg. template) being overwritten.
* NFS log file deletion bug fixed by @brainstorm (#265)
* Fixed bug in `--ignore` behaviour with directory names.
* Fixed nasty bug in beeswarm dot plots where sample names were mixed up (#278)
* Beeswarm header text is now more informative (sample count with more info on a tooltip)
* Beeswarm plots now work when reports have > 1000 samples
* Fixed some buggy behaviour in saving / loading report highlighting + renaming configs (#354)

Many thanks to those at the [OpenBio Codefest 2016](https://www.open-bio.org/wiki/Codefest_2016)
who worked on MultiQC projects.

---

## [MultiQC v0.7](https://github.com/ewels/MultiQC/releases/tag/v0.7) - 2016-07-04
#### Module updates:
* [**Kallisto**](https://pachterlab.github.io/kallisto/) - new module!
* **Picard**
    * Code refactored to make maintenance and additions easier.
    * Big update to `HsMetrics` parsing - more results shown in report, new plots (by @lpantano)
    * Updated `InsertSizeMetrics` to understand logs generated by `CollectMultipleMetrics` (#215)
    * Newlines in picard output. Fixed by @dakl
* **Samtools**
    * Code refactored
    * Rewrote the `samtools stats` code to display more stats in report with a beeswarm plot.
* **Qualimap**
    * Rewritten to use latest methods and fix bugs.
    * Added _Percentage Aligned_ column to general stats for `BamQC` module.
    * Extra table thresholds added by @avilella (hidden by default)
* **General Statistics**
    * Some tweaks to the display defaults (FastQC, Bismark, Qualimap, SnpEff)
    * Now possible to skip the General Statistics section of the report with `--exclude general_stats`
* **Cutadapt** module updated to recognise logs from old versions of cutadapt (<= v1.6)
* **Trimmomatic**
    * Now handles `,` decimal places in percentage values.
    * Can cope with line breaks in log files (see issue #212)
* **FastQC** refactored
    * Now skips zip files if the sample name has already been found. Speeds up MultiQC execution.
    * Code cleaned up. Parsing and data-structures standardised.
    * New popovers on Pass / Warn / Fail status bars showing sample names. Fast highlighting and hiding.
    * New column in General Stats (hidden by default) showing percentage of FastQC modules that failed.
* **SnpEff**
    * Search pattern now more generic, should match reports from others.
    * _Counts by Effect_ plot removed (had hundreds of categories, was fairly unusable).
    * `KeyError` bug fixed.
* **Samblaster** now gets sample name from `ID` instead of `SM` (@dakl)
* **Bowtie 2**
    * Now parses overall alignment rate as intended.
    * Now depends on even less log contents to work with more inputs.
* **MethylQA** now handles variable spacing in logs
* **featureCounts** now splits columns on tabs instead of whitespace, can handle filenames with spaces

#### Core MultiQC updates:
* **Galaxy**: MultiQC now available in Galax! Work by @devengineson / @yvanlebras / @cmonjeau
    * See it in the [Galaxy Toolshed](https://toolshed.g2.bx.psu.edu/view/engineson/multiqc/)
* **Heatmap**: New plot type!
* **Scatter Plot**: New plot type!
* **Download raw data** behind plots in reports! Available in the Export toolbox.
    * Choose from tab-separated, comma-separated and the complete JSON.
* **Table columns can be hidden** on page load (shown through _Configure Columns_)
    * Defaults are configurable using the `table_columns_visible` config option.
* **Beeswarm plot**: Added missing rename / highlight / hiding functionality.
* New `-l` / `--file-list` option: specify a file containing a **list of files** to search.
* **Updated HighCharts** to v4.2.5. Added option to export to JPEG.
* Can now **cancel execution** with a single `ctrl+c` rather than having to button mash
* More granular control of **skipping files** during scan (filename, dirname, path matching)
    * Fixed `--exclude` so that it works with directories as well as files
* **New _Clear_ button** in toolbox to bulk remove highlighting / renaming / hiding filters.
* Improved documentation about behaviour for large sample numbers.
* Handle YAML parsing errors for the config file more gracefully
* Removed empty columns from tables again
* Fixed bug in changing module search patterns, reported by @lweasel
* Added timeout parameter to version check to prevent hang on systems with long defaults
* Fixed table display bug in Firefox
* Fixed bug related to order in which config files are loaded
* Fixed bug that broke the _"Show only"_ toolbox feature with multiple names.
* Numerous other small bugs.


---

## [MultiQC v0.6](https://github.com/ewels/MultiQC/releases/tag/v0.6) - 2016-04-29
#### Module updates:
* New [Salmon](http://combine-lab.github.io/salmon/) module.
* New [Trimmomatic](http://www.usadellab.org/cms/?page=trimmomatic) module.
* New [Bamtools stats](https://github.com/pezmaster31/bamtools) module.
* New beeswarm plot type. General Stats table replaced with this when many samples in report.
* New RSeQC module: Actually a suite of 8 new modules supporting various outputs from RSeQC
* Rewrote bowtie2 module: Now better at parsing logs and tries to scrape input from wrapper logs.
* Made cutadapt show counts by default instead of obs/exp
* Added percentage view to Picard insert size plot

#### Core MultiQC updates:
* Dynamic plots now update their labels properly when changing datasets and to percentages
* Config files now loaded from working directory if present
* Started new docs describing how each module works
* Refactored featureCounts module. Now handles summaries describing multiple samples.
* Stopped using so many hidden files. `.multiqc.log` now called `multiqc.log`
* New `-c`/`--config` command line option to specify a MultiQC configuration file
* Can now load run-specific config files called `multiqc_config.yaml` in working directory
* Large code refactoring - moved plotting code out of `BaseModule` and into new `multiqc.plots` submodules
* Generalised code used to generate the General Stats table so that it can be used by modules
* Removed interactive report tour, replaced with a link to a youtube tutorial
* Made it possible to permanently hide the blue welcome message for all future reports
* New option to smooth data for line plots. Avoids mega-huge plots. Applied to SnpEff, RSeQC, Picard.

Bugfixes:
* Qualimap handles infinity symbol (thanks @chapmanb )
* Made SnpEff less fussy about required fields for making plots
* UTF-8 file paths handled properly in Py2.7+
* Extending two config variables wasn't working. Now fixed.
* Dragging the height bar of plots now works again.
* Plots now properly change y axis limits and labels when changing datasets
* Flat plots now have correct path in `default_dev` template

---

## [MultiQC v0.5](https://github.com/ewels/MultiQC/releases/tag/v0.5) - 2016-03-29
#### Module updates:
* New [Skewer](https://github.com/relipmoc/skewer) module, written by @dakl
* New [Samblaster](https://github.com/GregoryFaust/samblaster) module, written by @dakl
* New [Samtools stats](http://www.htslib.org/) module, written by @lpantano
* New [HiCUP](http://www.bioinformatics.babraham.ac.uk/projects/hicup/) module
* New [SnpEff](http://snpeff.sourceforge.net/) module
* New [methylQA](http://methylqa.sourceforge.net/) module

#### Core MultiQC updates:
* New "Flat" image plots, rendered at run time with MatPlotLib
    * By default, will use image plots if > 50 samples (set in config as `plots_flat_numseries`)
    * Means that _very_ large numbers of samples can be viewed in reports. _eg._ single cell data.
    * Templates can now specify their own plotting functions
    * Use `--flat` and `--interactive` to override this behaviour
* MultiQC added to `bioconda` (with help from @dakl)
* New plugin hook: `config_loaded`
* Plugins can now add new command line options (thanks to @robinandeer)
* Changed default data directory name from `multiqc_report_data` to `multiqc_data`
* Removed support for depreciated MultiQC_OSXApp
* Updated logging so that a verbose `multiqc_data/.multiqc.log` file is always written
* Now logs more stuff in verbose mode - command used, user configs and so on.
* Added a call to multiqc.info to check for new versions. Disable with config `no_version_check`
* Removed general stats manual row sorting.
* Made filename matching use glob unix style filename match patterns
* Everything (including the data directory) is now created in a temporary directory and moved when MultiQC is complete.
* A handful of performance updates for large analysis directories

---

## [MultiQC v0.4](https://github.com/ewels/MultiQC/releases/tag/v0.4) - 2016-02-16
* New `multiqc_sources.txt` which identifies the paths used to collect all report data for each sample
* Export parsed data as tab-delimited text, `JSON` or `YAML` using the new `-k`/`--data-format` command line option
* Updated HighCharts from `v4.2.2` to `v4.2.3`, fixes tooltip hover bug.
* Nicer export button. Now tied to the export toolbox, hopefully more intuitive.
* FastQC: Per base sequence content heatmap can now be clicked to show line graph for single sample
* FastQC: No longer show adapter contamination datasets with <= 0.1% contamination.
* Picard: Added support for `CollectOxoGMetrics` reports.
* Changed command line option `--name` to `--filename`
* `--name` also used for filename if `--filename` not specified.
* Hide samples toolbox now has switch to _show only_ matching samples
* New regex help box with examples added to report
* New button to copy general stats table to the clipboard
* General Stats table 'floating' header now sorts properly when scrolling
* Bugfix: MultiQC default_dev template now copies module assets properly
* Bufgix: General Stats table floating header now resizes properly when page width changes

---

## [MultiQC v0.3.2](https://github.com/ewels/MultiQC/releases/tag/v0.3.2) - 2016-02-08
* All modules now load their log file search parameters from a config
  file, allowing you to overwrite them using your user config file
    * This is useful if your analysis pipeline renames program outputs
* New Picard (sub)modules - Insert Size, GC Bias & HsMetrics
* New Qualimap (sub)module - RNA-Seq QC
* Made Picard MarkDups show percent by default instead of counts
* Added M-Bias plot to Bismark
* New option to stream report HTML to `stdout`
* Files can now be specified as well as directories
* New options to specify whether the parsed data directory should be created
    * command line flags: `--data` / `--no-data`
    * config option name: `make_data_dir`
* Fixed bug with incorrect path to installation dir config YAML file
* New toolbox drawer for bulk-exporting graph images
* Report side navigation can now be hidden to maximise horizontal space
* Mobile styling improved for narrow screen
* More vibrant colours in the general stats table
* General stats table numbers now left aligned
* Settings now saved and loaded to named localstorage locations
    * Simplified interface - no longer global / single report saving
    * Removed static file config. Solves JS error, no-one was doing this
    since we have standalone reports anyway.
* Added support for Python 3.5
* Fixed bug with module specific CSS / JS includes in some templates
* Made the 'ignore files' config use unix style file pattern matching
* Fixed some bugs in the FastQ Screen module
* Fixed some bugs in the FastQC module
* Fixed occasional general stats table bug
* Table sorting on sample names now works after renaming
* Bismark module restructure
    * Each report type now handled independently (alignment / dedup / meth extraction)
    * M-Bias plot now shows R1 and R2
* FastQC GC content plot now has option for counts or percentages
    * Allows comparison between samples with very different read counts
* Bugfix for reports javascript
    * Caused by updated to remotely loaded HighCharts export script
    * Export script now bundled with multiqc, so does not depend on internet connection
    * Other JS errors fixed in this work
* Bugfix for older FastQC reports - handle old style sequence dup data
* Bugfix for varying Tophat alignment report formats
* Bugfix for Qualimap RNA Seq reports with paired end data


---

## [MultiQC v0.3.1](https://github.com/ewels/MultiQC/releases/tag/v0.3.1) - 2015-11-04
* Hotfix patch to fix broken FastQC module (wasn't finding `.zip` files properly)
* General Stats table colours now flat. Should improve browser speed.
* Empty rows now hidden if appear due to column removal in general stats
* FastQC Kmer plot removed until we have something better to show.

---

## [MultiQC v0.3](https://github.com/ewels/MultiQC/releases/tag/v0.3) - 2015-11-04
* Lots of lovely new documentation!
* Child templates - easily customise specific parts of the default report template
* Plugin hooks - allow other tools to execute custom code during MultiQC execution
* New Preseq module
* New design for general statistics table (snazzy new background bars)
* Further development of toolbox
    * New button to clear all filters
    * Warnings when samples are hidden, plus empty plots and table cols are hidden
    * Active toolbar tab buttons are highlighted
* Lots of refactoring by @moonso to please the Pythonic gods
    * Switched to click instead of argparse to handle command line arguments
    * Code generally conforms to best practices better now.
* Now able to supply multiple directories to search for reports
* Logging output improved (now controlled by `-q` and `-v` for quiet and verbose)
* More HTML output dealt with by the base module, less left to the modules
    * Module introduction text
    * General statistics table now much easier to add to (new helper functions)
* Images, CSS and Javascript now included in HTML, meaning that there is a single
  report file to make sharing easier
* More accessible scrolling in the report - styled scrollbars and 'to top' button.
* Modules and templates now use setuptools entry points, facilitating plugins
  by other packages. Allows niche extensions whilst keeping the core codebase clean.
* The general stats table now has a sticky header row when scrolling, thanks to
  some new javascript wizardry...
* General stats columns can have a _shared key_ which allows common colour schemes
  and data ranges. For instance, all columns describing a read count will now share
  their scale across modules.
* General stats columns can be hidden and reordered with a new modal window.
* Plotting code refactored, reports with many samples (>50 by default) don't
  automatically render to avoid freezing the browser.
* Plots with highlighted and renamed samples now honour this when exporting to
  different file types.

---

## [MultiQC v0.2](https://github.com/ewels/MultiQC/releases/tag/v0.2) - 2015-09-18
* Code restructuring for nearly all modules. Common base module
  functions now handle many more functions (plots, config, file import)
    * See the [contributing notes](https://github.com/ewels/MultiQC/blob/master/CONTRIBUTING.md)
    for instructions on how to use these new helpers to make your own module
* New report toolbox - sample highlighting, renaming, hiding
    * Config is autosaved by default, can also export to a file for sharing
    * Interactive tour to help users find their way around
* New Tophat, Bowtie 2 and QualiMap modules
    * Thanks to @guillermo-carrasco for the QualiMap module
* Bowtie module now works
* New command line parameter `-d` prefixes sample names with the directory that
  they were found in. Allows duplicate filenames without being overwritten.
* Introduction walkthrough helps show what can be done in the report
* Now compatible with both Python 2 and Python 3
* Software version number now printed on command line properly, and in reports.
* Bugfix: FastQC doesn't break when only one report found
* Bugfix: FastQC seq content heatmap highlighting
* Many, many small bugfixes

---

## [MultiQC v0.1](https://github.com/ewels/MultiQC/releases/tag/v0.1) - 2015-09-01
* The first public release of MultiQC, after a month of development. Basic
structure in place and modules for FastQC, FastQ Screen, Cutadapt, Bismark,
STAR, Bowtie, Subread featureCounts and Picard MarkDuplicates. Approaching
stability, though still under fairly heavy development.<|MERGE_RESOLUTION|>--- conflicted
+++ resolved
@@ -6,11 +6,8 @@
 * [**biobambam2**](https://github.com/gt1/biobambam2)
     * Added submodule for `bamsormadup` tool
     * Totally cheating - it uses Picard MarkDuplicates but with a custom search pattern and naming
-<<<<<<< HEAD
 * [**Seqyclean**]
-	* Adds analysis for seqyclean files
-=======
->>>>>>> 6859df8a
+	  * Adds analysis for seqyclean files
 * [**mtnucratio**](https://github.com/apeltzer/MTNucRatioCalculator)
     * Added little helper tool to compute mt to nuclear ratios for NGS data.
 * [**mosdepth**](https://github.com/brentp/mosdepth)
