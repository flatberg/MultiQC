<img src="multiqc/templates/default/assets/img/MultiQC_logo.png" width="300" title="MultiQC">

### Aggregate bioinformatics results across many samples into a single report.

##### Find [documentation](http://multiqc.info/docs) and [example reports](http://multiqc.info/examples/rna-seq/multiqc_report.html) at [http://multiqc.info](http://multiqc.info)

[![PyPI Version](https://img.shields.io/pypi/v/multiqc.svg?style=flat-square)](https://pypi.python.org/pypi/multiqc/)
[![Conda Version](https://anaconda.org/bioconda/multiqc/badges/version.svg)](https://anaconda.org/bioconda/multiqc)
[![Build Status](https://img.shields.io/travis/ewels/MultiQC.svg?style=flat-square)](https://travis-ci.org/ewels/MultiQC)
[![Gitter](https://img.shields.io/badge/gitter-%20join%20chat%20%E2%86%92-4fb99a.svg?style=flat-square)](https://gitter.im/ewels/MultiQC)
[![DOI](https://img.shields.io/badge/DOI-10.1093%2Fbioinformatics%2Fbtw354-lightgrey.svg?style=flat-square)](http://dx.doi.org/10.1093/bioinformatics/btw354)


-----

MultiQC is a tool to create a single report with interactive plots
for multiple bioinformatics analyses across many samples.

MultiQC is written in Python (tested with v2.7, 3.4, 3.5 and 3.6). It is
available on the [Python Package Index](https://pypi.python.org/pypi/multiqc/)
and through conda using [Bioconda](http://bioconda.github.io/).

Reports are generated by scanning given directories for recognised log files.
These are parsed and a single HTML report is generated summarising the statistics
for all logs found. MultiQC reports can describe multiple analysis steps and
large numbers of samples within a single plot, and multiple analysis tools making
it ideal for routine fast quality control.

Currently, supported tools include:



|Read QC & pre-processing         | Aligners / quantifiers | Post-alignment processing | Post-alignment QC    |
|---------------------------------|------------------------|---------------------------|----------------------|
|[Adapter Removal][adapterremoval]|[Bismark][bismark]      |[Bamtools][bamtools]       |[BUSCO][busco]        |
|[AfterQC][afterqc]               |[Bowtie][bowtie-1]      |[Bcftools][bcftools]       |[Conpair][conpair]    |
|[Bcl2fastq][bcl2fastq]           |[Bowtie 2][bowtie-2]    |[GATK][gatk]               |[Disambiguate][disambiguate]|
|[BioBloom Tools][biobloomtools]  |[HiCUP][hicup]          |[HOMER][homer]             |[goleft][goleft]      |
|[Cluster Flow][clusterflow]      |[HISAT2][hisat2]        |[HTSeq][htseq]             |[methylQA][methylqa]  |
|[Cutadapt][cutadapt]             |[Kallisto][kallisto]    |[MACS2][macs2]             |[Peddy][peddy]        |
|[leeHom][leehom]                 |[Salmon][salmon]        |[Picard][picard]           |[Preseq][preseq]      |
|[FastQC][fastqc]                 |[Slamdunk][slamdunk]    |[Prokka][prokka]           |[QoRTs][qorts]        |
|[FastQ Screen][fastq-screen]     |[STAR][star]            |[Samblaster][samblaster]   |[Qualimap][qualimap]  |
|[Flexbar][flexbar]               |[Tophat][tophat]        |[Samtools][samtools]       |[QUAST][quast]        |
|[Jellyfish][jellyfish]           |                        |[SnpEff][snpeff]           |[RNA-SeQC][rna_seqc]  |
|[Skewer][skewer]                 |                        |[Subread featureCounts][featurecounts]|[RSeQC][rseqc]|
<<<<<<< HEAD
|[SortMeRNA][sortmerna]           |                        |[THetA2][theta2]           |[Supernova][supernova]|
|[Trimmomatic][trimmomatic]       |                        |                           |[VCFTools][vcftools]  |
=======
|[SortMeRNA][sortmerna]           |                        |[RSEM][rsem]               | [VCFTools][vcftools] |
|[Trimmomatic][trimmomatic]       |                        |[THetA2][theta2]           |                      |
>>>>>>> 9d3b1a58

MultiQC can also easily parse data from custom scripts, if correctly formatted / configured.
See the [MultiQC documentation](http://multiqc.info/docs/#custom-content) for more information.

Please note that some modules only recognise output from certain tool subcommands. Please follow the
links in the above table to the [module documentation](http://multiqc.info/docs/#multiqc-modules)
for more information.

More modules are being written all of the time. Please suggest any ideas as a new
[issue](https://github.com/ewels/MultiQC/issues) _(include an example log file if possible)_.

## Installation

You can install MultiQC from [PyPI](https://pypi.python.org/pypi/multiqc/)
using `pip` as follows:
```bash
pip install multiqc
```

Alternatively, you can install using [Conda](http://anaconda.org/)
from the [bioconda channel](https://bioconda.github.io/):
```bash
conda install -c bioconda multiqc
```

If you would like the development version instead, the command is:
```bash
pip install --upgrade --force-reinstall git+https://github.com/ewels/MultiQC.git
```

MultiQC is also available in the
[Galaxy Toolshed](https://toolshed.g2.bx.psu.edu/view/engineson/multiqc/).

## Usage
Once installed, you can use MultiQC by navigating to your analysis directory
(or a parent directory) and running the tool:
```bash
multiqc .
```

That's it! MultiQC will scan the specified directory (`.` is the current dir)
and produce a report detailing whatever it finds.

The report is created in `multiqc_report.html` by default. Tab-delimited data
files are also created in `multiqc_data/`, containing extra information.
These can be easily inspected using Excel (use `--data-format` to get `yaml`
or `json` instead).

For more detailed instructions, run `multiqc -h` or see the
[documentation](http://multiqc.info/docs/#running-multiqc).

## Citation
Please consider citing MultiQC if you use it in your analysis.

> **MultiQC: Summarize analysis results for multiple tools and samples in a single report** <br/>
> _Philip Ewels, Måns Magnusson, Sverker Lundin and Max Käller_ <br/>
> Bioinformatics (2016) <br/>
> doi: [10.1093/bioinformatics/btw354](http://dx.doi.org/10.1093/bioinformatics/btw354) <br/>
> PMID: [27312411](http://www.ncbi.nlm.nih.gov/pubmed/27312411)

```TeX
@article{doi:10.1093/bioinformatics/btw354,
author = {Ewels, Philip and Magnusson, Måns and Lundin, Sverker and Käller, Max},
title = {MultiQC: summarize analysis results for multiple tools and samples in a single report},
journal = {Bioinformatics},
volume = {32},
number = {19},
pages = {3047},
year = {2016},
doi = {10.1093/bioinformatics/btw354},
URL = { + http://dx.doi.org/10.1093/bioinformatics/btw354},
eprint = {/oup/backfile/Content_public/Journal/bioinformatics/32/19/10.1093_bioinformatics_btw354/3/btw354.pdf}
}
```

## Contributions & Support

Contributions and suggestions for new features are welcome, as are bug reports!
Please create a new [issue](https://github.com/ewels/MultiQC/issues) for any
of these, including example reports where possible. MultiQC has extensive
[documentation](http://multiqc.info/docs) describing how to write new modules,
plugins and templates.

There is a chat room for the package hosted on Gitter where you can discuss
things with the package author and other developers:
https://gitter.im/ewels/MultiQC

If in doubt, feel free to get in touch with the author directly:
[@ewels](https://github.com/ewels) (phil.ewels@scilifelab.se)

### Contributors
Project lead and main author: [@ewels](https://github.com/ewels)

Code contributions from:
[@moonso](https://github.com/moonso),
[@lpantano](https://github.com/lpantano),
[@dakl](https://github.com/dakl),
[@robinandeer](https://github.com/robinandeer),
[@mlusignan](https://github.com/mlusignan),
[@HLWiencko](https://github.com/HLWiencko),
[@guillermo-carrasco](https://github.com/guillermo-carrasco),
[@avilella](https://github.com/avilella),
[@vladsaveliev](https://github.com/vladsaveliev),
[@t-neumann](https://github.com/t-neumann),
[@ahvigil](https://github.com/ahvigil),
[@bschiffthaler](https://github.com/bschiffthaler),
[@jrderuiter](https://github.com/jrderuiter),
[@iimog](https://github.com/iimog),
[@rlegendre](https://github.com/rlegendre),
[@ehsueh](https://github.com/ehsueh)
[@noirot](https://github.com/noirot)

and many others. Thanks for your support!

[adapterremoval]: http://multiqc.info/docs/#adapteremoval
[afterqc]:        http://multiqc.info/docs/#afterqc
[bamtools]:       http://multiqc.info/docs/#bamtools
[bcftools]:       http://multiqc.info/docs/#bcftools
[bcl2fastq]:      http://multiqc.info/docs/#bcl2fastq
[biobloomtools]:  http://multiqc.info/docs/#biobloom-tools
[bismark]:        http://multiqc.info/docs/#bismark
[bowtie-1]:       http://multiqc.info/docs/#bowtie-1
[bowtie-2]:       http://multiqc.info/docs/#bowtie-2
[busco]:          http://multiqc.info/docs/#busco
[clusterflow]:    http://multiqc.info/docs/#cluster-flow
[conpair]:        http://multiqc.info/docs/#conpair
[cutadapt]:       http://multiqc.info/docs/#cutadapt
[disambiguate]:   http://multiqc.info/docs/#disambiguate
[fastq-screen]:   http://multiqc.info/docs/#fastq-screen
[fastqc]:         http://multiqc.info/docs/#fastqc
[featurecounts]:  http://multiqc.info/docs/#featurecounts
[flexbar]:        http://multiqc.info/docs/#flexbar
[gatk]:           http://multiqc.info/docs/#gatk
[goleft]:         http://multiqc.info/docs/#goleft-indexcov
[jellyfish]:      http://multiqc.info/docs/#jellyfish
[hicup]:          http://multiqc.info/docs/#hicup
[hisat2]:         http://multiqc.info/docs/#hisat2
[homer]:          http://multiqc.info/docs/#homer
[htseq]:          http://multiqc.info/docs/#htseq
[kallisto]:       http://multiqc.info/docs/#kallisto
[leehom]:         http://multiqc.info/docs/#leehom
[macs2]:          http://multiqc.info/docs/#macs2
[methylqa]:       http://multiqc.info/docs/#methylqa
[peddy]:          http://multiqc.info/docs/#peddy
[picard]:         http://multiqc.info/docs/#picard
[preseq]:         http://multiqc.info/docs/#preseq
[prokka]:         http://multiqc.info/docs/#prokka
[qorts]:          http://multiqc.info/docs/#qorts
[qualimap]:       http://multiqc.info/docs/#qualimap
[quast]:          http://multiqc.info/docs/#quast
[rna_seqc]:       http://multiqc.info/docs/#rna_seqc
[rsem]:           http://multiqc.info/docs/#rsem
[rseqc]:          http://multiqc.info/docs/#rseqc
[salmon]:         http://multiqc.info/docs/#salmon
[samblaster]:     http://multiqc.info/docs/#samblaster
[slamdunk]:       http://multiqc.info/docs/#slamdunk
[skewer]:         http://multiqc.info/docs/#skewer
[snpeff]:         http://multiqc.info/docs/#snpeff
[sortmerna]:      http://multiqc.info/docs/#sortmerna
[star]:           http://multiqc.info/docs/#star
[samtools]:       http://multiqc.info/docs/#samtools
[theta2]:         http://multiqc.info/docs/#theta2
[trimmomatic]:    http://multiqc.info/docs/#trimmomatic
[tophat]:         http://multiqc.info/docs/#tophat
[vcftools]:       http://multiqc.info/docs/#vcftools
[supernova]:      http://multiqc.info/docs/#supernova<|MERGE_RESOLUTION|>--- conflicted
+++ resolved
@@ -44,13 +44,9 @@
 |[Flexbar][flexbar]               |[Tophat][tophat]        |[Samtools][samtools]       |[QUAST][quast]        |
 |[Jellyfish][jellyfish]           |                        |[SnpEff][snpeff]           |[RNA-SeQC][rna_seqc]  |
 |[Skewer][skewer]                 |                        |[Subread featureCounts][featurecounts]|[RSeQC][rseqc]|
-<<<<<<< HEAD
-|[SortMeRNA][sortmerna]           |                        |[THetA2][theta2]           |[Supernova][supernova]|
-|[Trimmomatic][trimmomatic]       |                        |                           |[VCFTools][vcftools]  |
-=======
-|[SortMeRNA][sortmerna]           |                        |[RSEM][rsem]               | [VCFTools][vcftools] |
-|[Trimmomatic][trimmomatic]       |                        |[THetA2][theta2]           |                      |
->>>>>>> 9d3b1a58
+|[SortMeRNA][sortmerna]           |                        |[RSEM][rsem]               |[Supernova][supernova]|
+|[Trimmomatic][trimmomatic]       |                        |[THetA2][theta2]           |[VCFTools][vcftools]  |
+
 
 MultiQC can also easily parse data from custom scripts, if correctly formatted / configured.
 See the [MultiQC documentation](http://multiqc.info/docs/#custom-content) for more information.
