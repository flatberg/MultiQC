# ![MultiQC](https://raw.githubusercontent.com/ewels/MultiQC/master/docs/images/MultiQC_logo.png)


### Aggregate bioinformatics results across many samples into a single report.

##### Find [documentation](http://multiqc.info/docs) and [example reports](http://multiqc.info/examples/rna-seq/multiqc_report.html) at [http://multiqc.info](http://multiqc.info)

[![PyPI Version](https://img.shields.io/pypi/v/multiqc.svg?style=flat-square)](https://pypi.python.org/pypi/multiqc/)
[![Conda Version](https://anaconda.org/bioconda/multiqc/badges/version.svg)](https://anaconda.org/bioconda/multiqc)
[![Docker](https://img.shields.io/docker/automated/ewels/multiqc.svg?style=flat-square)](https://hub.docker.com/r/ewels/multiqc/)
[![Build Status](https://img.shields.io/travis/ewels/MultiQC.svg?style=flat-square)](https://travis-ci.org/ewels/MultiQC)

[![Gitter](https://img.shields.io/badge/gitter-%20join%20chat%20%E2%86%92-4fb99a.svg?style=flat-square)](https://gitter.im/ewels/MultiQC)
[![DOI](https://img.shields.io/badge/DOI-10.1093%2Fbioinformatics%2Fbtw354-lightgrey.svg?style=flat-square)](http://dx.doi.org/10.1093/bioinformatics/btw354)

-----

MultiQC is a tool to create a single report with interactive plots
for multiple bioinformatics analyses across many samples.

MultiQC is written in Python (tested with v2.7, 3.4, 3.5 and 3.6). It is
available on the [Python Package Index](https://pypi.python.org/pypi/multiqc/)
and through conda using [Bioconda](http://bioconda.github.io/).

Reports are generated by scanning given directories for recognised log files.
These are parsed and a single HTML report is generated summarising the statistics
for all logs found. MultiQC reports can describe multiple analysis steps and
large numbers of samples within a single plot, and multiple analysis tools making
it ideal for routine fast quality control.

Currently, supported tools include:

<<<<<<< HEAD
|Read QC & pre-processing         | Aligners / quantifiers | Post-alignment processing | Post-alignment QC    |
|---------------------------------|------------------------|---------------------------|----------------------|
|[Adapter Removal][adapterremoval]|[BBMap][bbmap]          |[Bamtools][bamtools]       |[BUSCO][busco]        |
|[AfterQC][afterqc]               |[Bismark][bismark]      |[Bcftools][bcftools]       |[Conpair][conpair]    |
|[Bcl2fastq][bcl2fastq]           |[Bowtie][bowtie-1]      |[GATK][gatk]               |[Disambiguate][disambiguate]|
|[BBTools][bbmap]                 |[Bowtie 2][bowtie-2]    |[HOMER][homer]             |[goleft][goleft]      |
|[BioBloom Tools][biobloomtools]  |[HiCUP][hicup]          |[HTSeq][htseq]             |[methylQA][methylqa]  |
|[Cluster Flow][clusterflow]      |[HISAT2][hisat2]        |[MACS2][macs2]             |[Peddy][peddy]        |
|[Cutadapt][cutadapt]             |[Kallisto][kallisto]    |[Picard][picard]           |[Preseq][preseq]      |
|[leeHom][leehom]                 |[Salmon][salmon]        |[Prokka][prokka]           |[QoRTs][qorts]        |
|[FastQC][fastqc]                 |[Slamdunk][slamdunk]    |[Samblaster][samblaster]   |[Qualimap][qualimap]  |
|[FastQ Screen][fastq-screen]     |[STAR][star]            |[Samtools][samtools]       |[QUAST][quast]        |
|[Flexbar][flexbar]               |[Tophat][tophat]        |[SnpEff][snpeff]           |[RNA-SeQC][rna_seqc]  |
|[Jellyfish][jellyfish]           |                        |[Subread featureCounts][featurecounts]|[RSeQC][rseqc]|
|[Skewer][skewer]                 |                        |[RSEM][rsem]               |[Supernova][supernova]|
|[SortMeRNA][sortmerna]           |                        |[THetA2][theta2]           |[VCFTools][vcftools]  |
|[Trimmomatic][trimmomatic]       |                        |                           |                      |

=======


|Read QC & pre-processing         | Aligners / quantifiers | Post-alignment processing            | Post-alignment QC           |
|---------------------------------|------------------------|--------------------------------------|-----------------------------|
|[Adapter Removal][adapterremoval]|[Bismark][bismark]      |[Bamtools][bamtools]                  |[BUSCO][busco]               |
|[AfterQC][afterqc]               |[Bowtie][bowtie-1]      |[Bcftools][bcftools]                  |[Conpair][conpair]           |
|[Bcl2fastq][bcl2fastq]           |[Bowtie 2][bowtie-2]    |[GATK][gatk]                          |[Disambiguate][disambiguate] |
|[BioBloom Tools][biobloomtools]  |[HiCUP][hicup]          |[HOMER][homer]                        |[goleft][goleft]             |
|[Cluster Flow][clusterflow]      |[HISAT2][hisat2]        |[HTSeq][htseq]                        |[methylQA][methylqa]         |
|[Cutadapt][cutadapt]             |[Kallisto][kallisto]    |[MACS2][macs2]                        |[Peddy][peddy]               |
|[leeHom][leehom]                 |[Salmon][salmon]        |[Picard][picard]                      |[Preseq][preseq]             |
|[InterOp][interop]               |[Slamdunk][slamdunk]    |[Prokka][prokka]                      |[QoRTs][qorts]               |
|[FastQC][fastqc]                 |[STAR][star]            |[Samblaster][samblaster]              |[Qualimap][qualimap]         |
|[FastQ Screen][fastq-screen]     |[Tophat][tophat]        |[Samtools][samtools]                  |[QUAST][quast]               |
|[Flexbar][flexbar]               |                        |[SnpEff][snpeff]                      |[RNA-SeQC][rna_seqc]         |
|[Jellyfish][jellyfish]           |                        |[Subread featureCounts][featurecounts]|[RSeQC][rseqc]               |
|[Skewer][skewer]                 |                        |[RSEM][rsem]                          | [VCFTools][vcftools]        |
|[SortMeRNA][sortmerna]           |                        |[THetA2][theta2]                      |                             |
|[Trimmomatic][trimmomatic]       |                        |                                      |                              
>>>>>>> 8f18d5d6

MultiQC can also easily parse data from custom scripts, if correctly formatted / configured.
See the [MultiQC documentation](http://multiqc.info/docs/#custom-content) for more information.

Please note that some modules only recognise output from certain tool subcommands. Please follow the
links in the above table to the [module documentation](http://multiqc.info/docs/#multiqc-modules)
for more information.

More modules are being written all of the time. Please suggest any ideas as a new
[issue](https://github.com/ewels/MultiQC/issues) _(include an example log file if possible)_.

## Installation

You can install MultiQC from [PyPI](https://pypi.python.org/pypi/multiqc/)
using `pip` as follows:
```bash
pip install multiqc
```

Alternatively, you can install using [Conda](http://anaconda.org/)
from the [bioconda channel](https://bioconda.github.io/):
```bash
conda install -c bioconda multiqc
```

If you would like the development version instead, the command is:
```bash
pip install --upgrade --force-reinstall git+https://github.com/ewels/MultiQC.git
```

MultiQC is also available in the
[Galaxy Toolshed](https://toolshed.g2.bx.psu.edu/view/engineson/multiqc/).

## Usage
Once installed, you can use MultiQC by navigating to your analysis directory
(or a parent directory) and running the tool:
```bash
multiqc .
```

That's it! MultiQC will scan the specified directory (`.` is the current dir)
and produce a report detailing whatever it finds.

The report is created in `multiqc_report.html` by default. Tab-delimited data
files are also created in `multiqc_data/`, containing extra information.
These can be easily inspected using Excel (use `--data-format` to get `yaml`
or `json` instead).

For more detailed instructions, run `multiqc -h` or see the
[documentation](http://multiqc.info/docs/#running-multiqc).

## Citation
Please consider citing MultiQC if you use it in your analysis.

> **MultiQC: Summarize analysis results for multiple tools and samples in a single report** <br/>
> _Philip Ewels, Måns Magnusson, Sverker Lundin and Max Käller_ <br/>
> Bioinformatics (2016) <br/>
> doi: [10.1093/bioinformatics/btw354](http://dx.doi.org/10.1093/bioinformatics/btw354) <br/>
> PMID: [27312411](http://www.ncbi.nlm.nih.gov/pubmed/27312411)

```TeX
@article{doi:10.1093/bioinformatics/btw354,
author = {Ewels, Philip and Magnusson, Måns and Lundin, Sverker and Käller, Max},
title = {MultiQC: summarize analysis results for multiple tools and samples in a single report},
journal = {Bioinformatics},
volume = {32},
number = {19},
pages = {3047},
year = {2016},
doi = {10.1093/bioinformatics/btw354},
URL = { + http://dx.doi.org/10.1093/bioinformatics/btw354},
eprint = {/oup/backfile/Content_public/Journal/bioinformatics/32/19/10.1093_bioinformatics_btw354/3/btw354.pdf}
}
```

## Contributions & Support

Contributions and suggestions for new features are welcome, as are bug reports!
Please create a new [issue](https://github.com/ewels/MultiQC/issues) for any
of these, including example reports where possible. MultiQC has extensive
[documentation](http://multiqc.info/docs) describing how to write new modules,
plugins and templates.

There is a chat room for the package hosted on Gitter where you can discuss
things with the package author and other developers:
https://gitter.im/ewels/MultiQC

If in doubt, feel free to get in touch with the author directly:
[@ewels](https://github.com/ewels) (phil.ewels@scilifelab.se)

### Contributors
Project lead and main author: [@ewels](https://github.com/ewels)

Code contributions from:
[@ahvigil](https://github.com/ahvigil),
[@avilella](https://github.com/avilella),
[@boulund](https://github.com/boulund),
[@bschiffthaler](https://github.com/bschiffthaler),
[@dakl](https://github.com/dakl),
[@ehsueh](https://github.com/ehsueh)
[@epruesse](https://github.com/epruesse),
[@guillermo-carrasco](https://github.com/guillermo-carrasco),
[@HLWiencko](https://github.com/HLWiencko),
[@iimog](https://github.com/iimog),
[@jrderuiter](https://github.com/jrderuiter),
[@lpantano](https://github.com/lpantano),
[@MaxUlysse](https://github.com/MaxUlysse),
[@mlusignan](https://github.com/mlusignan),
[@moonso](https://github.com/moonso),
[@noirot](https://github.com/noirot)
[@rdali](https://github.com/rdali),
[@rlegendre](https://github.com/rlegendre),
[@robinandeer](https://github.com/robinandeer),
[@t-neumann](https://github.com/t-neumann),
[@vladsaveliev](https://github.com/vladsaveliev),
[@wkretzsch](https://github.com/wkretzsch)
[@matthdsm](https://github.com/matthdsm)
and many others. Thanks for your support!

[adapterremoval]: http://multiqc.info/docs/#adapter-removal
[afterqc]:        http://multiqc.info/docs/#afterqc
[bamtools]:       http://multiqc.info/docs/#bamtools
[bbmap]:          http://multiqc.info/docs/#bbmap
[bcftools]:       http://multiqc.info/docs/#bcftools
[bcl2fastq]:      http://multiqc.info/docs/#bcl2fastq
[biobloomtools]:  http://multiqc.info/docs/#biobloom-tools
[bismark]:        http://multiqc.info/docs/#bismark
[bowtie-1]:       http://multiqc.info/docs/#bowtie-1
[bowtie-2]:       http://multiqc.info/docs/#bowtie-2
[busco]:          http://multiqc.info/docs/#busco
[clusterflow]:    http://multiqc.info/docs/#cluster-flow
[conpair]:        http://multiqc.info/docs/#conpair
[cutadapt]:       http://multiqc.info/docs/#cutadapt
[disambiguate]:   http://multiqc.info/docs/#disambiguate
[fastq-screen]:   http://multiqc.info/docs/#fastq-screen
[fastqc]:         http://multiqc.info/docs/#fastqc
[featurecounts]:  http://multiqc.info/docs/#featurecounts
[flexbar]:        http://multiqc.info/docs/#flexbar
[gatk]:           http://multiqc.info/docs/#gatk
[goleft]:         http://multiqc.info/docs/#goleft-indexcov
[hicup]:          http://multiqc.info/docs/#hicup
[hisat2]:         http://multiqc.info/docs/#hisat2
[homer]:          http://multiqc.info/docs/#homer
[htseq]:          http://multiqc.info/docs/#htseq
<<<<<<< HEAD
[jellyfish]:      http://multiqc.info/docs/#jellyfish
=======
[interop]:        http://multiqc.info/docs/#interop
>>>>>>> 8f18d5d6
[kallisto]:       http://multiqc.info/docs/#kallisto
[leehom]:         http://multiqc.info/docs/#leehom
[macs2]:          http://multiqc.info/docs/#macs2
[methylqa]:       http://multiqc.info/docs/#methylqa
[peddy]:          http://multiqc.info/docs/#peddy
[picard]:         http://multiqc.info/docs/#picard
[preseq]:         http://multiqc.info/docs/#preseq
[prokka]:         http://multiqc.info/docs/#prokka
[qorts]:          http://multiqc.info/docs/#qorts
[qualimap]:       http://multiqc.info/docs/#qualimap
[quast]:          http://multiqc.info/docs/#quast
[rna_seqc]:       http://multiqc.info/docs/#rna_seqc
[rsem]:           http://multiqc.info/docs/#rsem
[rseqc]:          http://multiqc.info/docs/#rseqc
[salmon]:         http://multiqc.info/docs/#salmon
[samblaster]:     http://multiqc.info/docs/#samblaster
[samtools]:       http://multiqc.info/docs/#samtools
[skewer]:         http://multiqc.info/docs/#skewer
[slamdunk]:       http://multiqc.info/docs/#slamdunk
[snpeff]:         http://multiqc.info/docs/#snpeff
[sortmerna]:      http://multiqc.info/docs/#sortmerna
[star]:           http://multiqc.info/docs/#star
[supernova]:      http://multiqc.info/docs/#supernova
[theta2]:         http://multiqc.info/docs/#theta2
[tophat]:         http://multiqc.info/docs/#tophat
[trimmomatic]:    http://multiqc.info/docs/#trimmomatic
[vcftools]:       http://multiqc.info/docs/#vcftools<|MERGE_RESOLUTION|>--- conflicted
+++ resolved
@@ -30,7 +30,6 @@
 
 Currently, supported tools include:
 
-<<<<<<< HEAD
 |Read QC & pre-processing         | Aligners / quantifiers | Post-alignment processing | Post-alignment QC    |
 |---------------------------------|------------------------|---------------------------|----------------------|
 |[Adapter Removal][adapterremoval]|[BBMap][bbmap]          |[Bamtools][bamtools]       |[BUSCO][busco]        |
@@ -41,35 +40,15 @@
 |[Cluster Flow][clusterflow]      |[HISAT2][hisat2]        |[MACS2][macs2]             |[Peddy][peddy]        |
 |[Cutadapt][cutadapt]             |[Kallisto][kallisto]    |[Picard][picard]           |[Preseq][preseq]      |
 |[leeHom][leehom]                 |[Salmon][salmon]        |[Prokka][prokka]           |[QoRTs][qorts]        |
-|[FastQC][fastqc]                 |[Slamdunk][slamdunk]    |[Samblaster][samblaster]   |[Qualimap][qualimap]  |
-|[FastQ Screen][fastq-screen]     |[STAR][star]            |[Samtools][samtools]       |[QUAST][quast]        |
-|[Flexbar][flexbar]               |[Tophat][tophat]        |[SnpEff][snpeff]           |[RNA-SeQC][rna_seqc]  |
-|[Jellyfish][jellyfish]           |                        |[Subread featureCounts][featurecounts]|[RSeQC][rseqc]|
-|[Skewer][skewer]                 |                        |[RSEM][rsem]               |[Supernova][supernova]|
-|[SortMeRNA][sortmerna]           |                        |[THetA2][theta2]           |[VCFTools][vcftools]  |
+|[InterOp][interop]               |[Slamdunk][slamdunk]    |[Samblaster][samblaster]   |[Qualimap][qualimap]  |
+|[FastQC][fastqc]                 |[STAR][star]            |[Samtools][samtools]       |[QUAST][quast]        |
+|[FastQ Screen][fastq-screen]     |[Tophat][tophat]        |[SnpEff][snpeff]           |[RNA-SeQC][rna_seqc]  |
+|[Flexbar][flexbar]               |                        |[Subread featureCounts][featurecounts]|[RSeQC][rseqc]|
+|[Jellyfish][jellyfish]           |                        |[RSEM][rsem]               |[Supernova][supernova]|
+|[Skewer][skewer]                 |                        |[THetA2][theta2]           |[VCFTools][vcftools]  |
+|[SortMeRNA][sortmerna]           |                        |                           |                      |
 |[Trimmomatic][trimmomatic]       |                        |                           |                      |
 
-=======
-
-
-|Read QC & pre-processing         | Aligners / quantifiers | Post-alignment processing            | Post-alignment QC           |
-|---------------------------------|------------------------|--------------------------------------|-----------------------------|
-|[Adapter Removal][adapterremoval]|[Bismark][bismark]      |[Bamtools][bamtools]                  |[BUSCO][busco]               |
-|[AfterQC][afterqc]               |[Bowtie][bowtie-1]      |[Bcftools][bcftools]                  |[Conpair][conpair]           |
-|[Bcl2fastq][bcl2fastq]           |[Bowtie 2][bowtie-2]    |[GATK][gatk]                          |[Disambiguate][disambiguate] |
-|[BioBloom Tools][biobloomtools]  |[HiCUP][hicup]          |[HOMER][homer]                        |[goleft][goleft]             |
-|[Cluster Flow][clusterflow]      |[HISAT2][hisat2]        |[HTSeq][htseq]                        |[methylQA][methylqa]         |
-|[Cutadapt][cutadapt]             |[Kallisto][kallisto]    |[MACS2][macs2]                        |[Peddy][peddy]               |
-|[leeHom][leehom]                 |[Salmon][salmon]        |[Picard][picard]                      |[Preseq][preseq]             |
-|[InterOp][interop]               |[Slamdunk][slamdunk]    |[Prokka][prokka]                      |[QoRTs][qorts]               |
-|[FastQC][fastqc]                 |[STAR][star]            |[Samblaster][samblaster]              |[Qualimap][qualimap]         |
-|[FastQ Screen][fastq-screen]     |[Tophat][tophat]        |[Samtools][samtools]                  |[QUAST][quast]               |
-|[Flexbar][flexbar]               |                        |[SnpEff][snpeff]                      |[RNA-SeQC][rna_seqc]         |
-|[Jellyfish][jellyfish]           |                        |[Subread featureCounts][featurecounts]|[RSeQC][rseqc]               |
-|[Skewer][skewer]                 |                        |[RSEM][rsem]                          | [VCFTools][vcftools]        |
-|[SortMeRNA][sortmerna]           |                        |[THetA2][theta2]                      |                             |
-|[Trimmomatic][trimmomatic]       |                        |                                      |                              
->>>>>>> 8f18d5d6
 
 MultiQC can also easily parse data from custom scripts, if correctly formatted / configured.
 See the [MultiQC documentation](http://multiqc.info/docs/#custom-content) for more information.
@@ -214,11 +193,8 @@
 [hisat2]:         http://multiqc.info/docs/#hisat2
 [homer]:          http://multiqc.info/docs/#homer
 [htseq]:          http://multiqc.info/docs/#htseq
-<<<<<<< HEAD
 [jellyfish]:      http://multiqc.info/docs/#jellyfish
-=======
 [interop]:        http://multiqc.info/docs/#interop
->>>>>>> 8f18d5d6
 [kallisto]:       http://multiqc.info/docs/#kallisto
 [leehom]:         http://multiqc.info/docs/#leehom
 [macs2]:          http://multiqc.info/docs/#macs2
