#################################################################
# MultiQC Defaults
#################################################################
# This file contains the default configuration options
# for MultiQC. IT SHOULD NOT BE EDITED. If you want to
# change any of these config options, create a new file
# in any of the following locations:
#  1. <installation_dir>/multiqc_config.yaml (not pip or conda)
#  2. ~/.multiqc_config.yaml
#  3. <working directory>/multiqc_config.yaml
#################################################################

title: null
subtitle: null
intro_text: null
report_comment: null
report_header_info: null
config_file: null
custom_logo: null
custom_logo_url: null
custom_logo_title: null
simple_output: false
template: 'default'
pandoc_template: null
read_count_multiplier: 0.000001
read_count_prefix: 'M'
read_count_desc: 'millions'
base_count_multiplier: 0.000001
base_count_prefix: 'Mb'
base_count_desc: 'millions'
output_fn_name: 'multiqc_report.html'
data_dir_name: 'multiqc_data'
plots_dir_name: 'multiqc_plots'
data_format: 'tsv'
module_tag: []
force: false
prepend_dirs: false
prepend_dirs_depth: 0
prepend_dirs_sep: ' | '
file_list: false

make_data_dir: true
zip_data_dir: false
data_dump_file: true
megaqc_url: false
megaqc_access_token: null
megaqc_timeout: 30
export_plots: false
plots_force_flat: false
plots_force_interactive: false
plots_flat_numseries: 100
num_datasets_plot_limit: 50
collapse_tables: true
max_table_rows: 500
table_columns_visible: {}
table_columns_placement: {}
table_cond_formatting_colours:
    - blue: '#337ab7'
    - lbue: '#5bc0de'
    - pass: '#5cb85c'
    - warn: '#f0ad4e'
    - fail: '#d9534f'
table_cond_formatting_rules:
    all_columns:
        pass:
            - s_eq: 'pass'
            - s_eq: 'true'
        warn:
            - s_eq: 'warn'
            - s_eq: 'unknown'
        fail:
            - s_eq: 'fail'
            - s_eq: 'false'
decimalPoint_format: null
thousandsSep_format: null
remove_sections: []
section_comments: {}
lint: False
custom_plot_config: {}

ignore_symlinks: false
fn_ignore_dirs:
    - 'multiqc_data'
    - 'icarus_viewers'       # quast
    - 'runs_per_reference'   # quast
    - 'not_aligned'          # quast
    - 'contigs_reports'      # quast

fn_ignore_paths:
    - '*/work/??/??????????????????????????????' # Nextflow work directories - always same hash lengths
sample_names_ignore: []
sample_names_ignore_re: []
sample_names_rename_buttons: []
sample_names_rename: []
no_version_check: false
log_filesize_limit: 10000000
report_readerrors: false
skip_generalstats: false
data_format_extensions:
    tsv: 'txt'
    json: 'json'
    yaml: 'yaml'
export_plot_formats:
    - 'png'
    - 'svg'
    - 'pdf'

# Custom Config settings
custom_content:
    order: []

# Option to disable sample name cleaning if desired
fn_clean_sample_names: true

# Used for cleaning sample names. Should be strings.
# NB: These are removed in order!
fn_clean_exts:
    - '.gz'
    - '.fastq'
    - '.fq'
    - '.bam'
    - '.sam'
    - '.sra'
    - '.vcf'
    - '.dat'
    - '_tophat'
    - '.log'
    - '.stderr'
    - '.out'
    - '.spp'
    - '.fa'
    - '.fasta'
    - '.png'
    - '.jpg'
    - '.jpeg'
    - 'Log.final'
    - 'ReadsPerGene'
    - '.flagstat'
    - '_star_aligned'
    - '_fastqc'
    - '.hicup'
    - '.counts'
    - '_counts'
    - '.txt'
    - '.tsv'
    - '.csv'
    - '.aligned'
    - 'Aligned'
    - '.merge'
    - '.deduplicated'
    - '.dedup'
    - '.clean'
    - '.sorted'
    - '.report'
    - '| stdin'
    - '.geneBodyCoverage'
    - '.inner_distance_freq'
    - '.junctionSaturation_plot.r'
    - '.pos.DupRate.xls'
    - '.GC.xls'
    - '_slamdunk'
    - '_bismark'
    - '.conpair'
    - '.concordance'
    - '.contamination'
    - '.BEST.results'
    - '_peaks.xls'
    - '.relatedness'
    - '.cnt'
    - '.aqhist'
    - '.bhist'
    - '.bincov'
    - '.bqhist'
    - '.covhist'
    - '.covstats'
    - '.ehist'
    - '.gchist'
    - '.idhist'
    - '.ihist'
    - '.indelhist'
    - '.lhist'
    - '.mhist'
    - '.qahist'
    - '.qhist'
    - '.rpkm'
    - '.selfSM'
    - '.extendedFrags'

# These are removed after the above, only if sample names
# start or end with this string. Again, removed in order.
fn_clean_trim:
    - '.'
    - ':'
    - '_'
    - '-'
    - '.r'
    - '_val'
    - '.idxstats'
    - '_trimmed'
    - '.trimmed'
    - '.csv'
    - '.yaml'
    - '.yml'
    - '.json'
    - '_mqc'
    - 'short_summary_'
    - '_summary'
    - '.summary'
    - '.align'
    - '.h5'
    - '_matrix'
    - '.stats'
    - '.hist'

# Files to ignore when indexing files.
# Grep file match patterns.
fn_ignore_files:
    - '.DS_Store'
    - '*.bam'
    - '*.bai'
    - '*.sam'
    - '*.fq.gz'
    - '*.fastq.gz'
    - '*.fq'
    - '*.fastq'
    - '*.fa'
    - '*.gtf'
    - '*.bed'
    - '*.vcf'
    - '*.txt.gz'
    - '*.pdf'
    - '*.html'
    - '*.md5'

# Favourite modules that should appear at the top in preference
# This is in addition to those below. These appear above _all_ other
# modules (even those not present in the below list).
top_modules: []

# Order that modules should appear in report. Try to list in order of analysis.
module_order:
    # MultiQC general module for catching output from custom scripts
    - 'custom_content'
    # Post-alignment QC
    - conpair:
        module_tag:
            - WGS
            - cancer
            - DNA
    - peddy:
        module_tag:
            - DNA
    - methylQA:
        module_tag:
            - Methylation
            - DNA
    - phantompeakqualtools:
        module_tag:
            - chip
    - qualimap:
        module_tag:
            - DNA
            - RNA
    - preseq:
        module_tag:
            - DNA
            - RNA
    - quast:
        module_tag:
            - DNA
            - Metagenomics
            - Denovo
    - qorts:
        module_tag:
            - RNA
    - rna_seqc:
        module_tag:
            - RNA
    - rsem:
        module_tag:
            - RNA
    - rseqc:
        module_tag:
            - RNA
    - busco:
        module_tag:
            - Denovo
    - goleft_indexcov:
        module_tag:
            - DNA
    - disambiguate:
        module_tag:
            - RNA
    - supernova:
        module_tag:
            - DNA
            - Denovo
    - deeptools:
        module_tag:
            - DNA
            - RNA
            - chip
    - sargasso:
        module_tag:
            - RNA
    - verifybamid:
        module_tag:
            - DNA
    - mirtrace:
        module_tag:
            - smRNA
            - miRNA
    - happy:
        module_tag:
            - DNA

    # Post-alignment processing
    - homer:
        module_tag:
            - RNA
            - DNA
            - chip
    - macs2:
        module_tag:
            - chip
    - theta2:
        module_tag:
            - DNA
            - cancer
    - snpeff:
        module_tag:
            - DNA
    - gatk:
        module_tag:
            - DNA
    - htseq:
        module_tag:
            - DNA
            - RNA
    - bcftools:
        module_tag:
            - DNA
    - featureCounts:
        module_tag:
            - DNA
            - RNA
    - dedup:
        module_tag:
            - DNA
            - ancient
    - damageprofiler:
        module_tag:
            - DNA
            - ancient
    - biobambam2:
        module_tag:
            - DNA
            - RNA
    - picard:
        module_tag:
            - DNA
            - RNA
    - prokka:
        module_tag:
            - prokarytotic
            - denovo
    - samblaster:
        module_tag:
            - DNA
            - RNA
    - samtools:
        module_tag:
            - DNA
            - RNA
    - bamtools:
        module_tag:
            - DNA
            - RNA
    - jellyfish:
        module_tag:
            - DNA
    - vcftools:
        module_tag:
            - DNA
    - longranger:
        module_tag:
            - DNA
            - WGS
    - stacks:
        module_tag:
            - DNA

    # Alignment tool stats
    - bbmap:
        module_tag:
            - DNA
            - RNA
    - bismark:
        module_tag:
            - DNA
            - methylation
    - biscuit:
        module_tag:
            - DNA
            - methylation
    - hicexplorer:
        module_tag:
            - hi-c
    - hicup:
        module_tag:
            - hi-c
    - hicpro:
        module_tag:
            - hi-c
    - salmon:
        module_tag:
            - RNA
    - kallisto:
        module_tag:
            - RNA
    - slamdunk:
        module_tag:
            - slam
    - star:
        module_tag:
            - RNA
    - hisat2:
        module_tag:
            - RNA
    - tophat:
        module_tag:
            - RNA
    - bowtie2:
        module_tag:
            - RNA
    - bowtie1:
        module_tag:
            - RNA

    # Pre-alignment QC
    - kat:
        module_tag:
            - DNA
    - leehom:
        module_tag:
            - RNA
            - DNA
    - adapterRemoval:
        module_tag:
            - RNA
            - DNA
    - clipandmerge:
        module_tag:
            - DNA
            - ancient
    - cutadapt:
        module_tag:
            - RNA
            - DNA
    - flexbar:
        module_tag:
            - RNA
            - DNA
    - trimmomatic:
        module_tag:
            - RNA
            - DNA
    - skewer:
        module_tag:
            - RNA
            - DNA
    - sortmerna:
        module_tag:
            - RNA
            - DNA
    - biobloomtools:
        module_tag:
            - RNA
            - DNA
    - fastq_screen:
        module_tag:
            - RNA
            - DNA
    - afterqc:
        module_tag:
            - RNA
            - DNA
    - fastp:
        module_tag:
            - RNA
            - DNA
    - fastqc:
        module_tag:
            - RNA
            - DNA
    - minionqc:
        module_tag:
            - DNA
            - RNA
    - clusterflow:
        module_tag:
            - RNA
            - DNA
            - methylation
    - bcl2fastq:
        module_tag:
            - RNA
            - DNA
            - methylation
<<<<<<< HEAD
    - interop:
=======
    - atropos:
        phase: 'pre'
>>>>>>> 309617b8
        module_tag:
            - RNA
            - DNA
            - methylation
<<<<<<< HEAD
    - flash:
        module_tag:
            - DNA
            - RNA
=======
    - atropos:
        phase: 'trim'
        module_tag:
            - RNA
            - DNA
            - methylation
    - atropos:
        phase: 'post'
        module_tag:
            - RNA
            - DNA
            - methylation
>>>>>>> 309617b8
<|MERGE_RESOLUTION|>--- conflicted
+++ resolved
@@ -507,22 +507,21 @@
             - RNA
             - DNA
             - methylation
-<<<<<<< HEAD
     - interop:
-=======
+        module_tag:
+            - RNA
+            - DNA
+            - methylation
     - atropos:
         phase: 'pre'
->>>>>>> 309617b8
-        module_tag:
-            - RNA
-            - DNA
-            - methylation
-<<<<<<< HEAD
+        module_tag:
+            - RNA
+            - DNA
+            - methylation
     - flash:
         module_tag:
             - DNA
             - RNA
-=======
     - atropos:
         phase: 'trim'
         module_tag:
@@ -534,5 +533,4 @@
         module_tag:
             - RNA
             - DNA
-            - methylation
->>>>>>> 309617b8
+            - methylation